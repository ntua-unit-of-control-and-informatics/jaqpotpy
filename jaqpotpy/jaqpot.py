--- conflicted
+++ resolved
@@ -242,9 +242,9 @@
             raise ValueError("Task should be either classification or regression")
         # Type
         if featurizer.__class__.__name__ == "SmilesVectorizer":
-            model_type = ModelType.TORCH_ONNX_SEQUENCE
+            model_type = ModelType.TORCH_SEQUENCE_ONNX
         elif featurizer.__class__.__name__ == "SmilesGraphFeaturizer":
-            model_type = ModelType.TORCH_ONNX_GRAPH
+            model_type = ModelType.TORCH_GEOMETRIC_ONNX
         else:
             raise ValueError(
                 "Featurizer should be either SmilesVectorizer or SmilesGraphFeaturizer"
@@ -255,11 +255,7 @@
         torch_config = featurizer.get_dict()
         body_model = Model(
             name=name,
-<<<<<<< HEAD
             type=model_type,
-=======
-            type=ModelType.TORCH_GEOMETRIC_ONNX,
->>>>>>> 870b0f20
             jaqpotpy_version=jaqpotpy.__version__,
             libraries=get_installed_libraries(),
             dependent_features=[
