import http.client as http_client
import webbrowser

from keycloak import KeycloakOpenID

import jaqpotpy
from jaqpotpy.api.get_installed_libraries import get_installed_libraries
from jaqpotpy.api.model_to_b64encoding import model_to_b64encoding
from jaqpotpy.api.openapi.jaqpot_api_client.api.model import create_model
from jaqpotpy.api.openapi.jaqpot_api_client.client import AuthenticatedClient
from jaqpotpy.api.openapi.jaqpot_api_client.models import Model
from jaqpotpy.api.openapi.jaqpot_api_client.models.feature import Feature
from jaqpotpy.api.openapi.jaqpot_api_client.models.feature_type import FeatureType
from jaqpotpy.api.openapi.jaqpot_api_client.models.model_extra_config import (
    ModelExtraConfig,
)
from jaqpotpy.api.openapi.jaqpot_api_client.models.model_extra_config_torch_config import (
    ModelExtraConfigTorchConfig,
)
from jaqpotpy.api.openapi.jaqpot_api_client.models.model_extra_config_torch_config_additional_property import (
    ModelExtraConfigTorchConfigAdditionalProperty,
)
from jaqpotpy.api.openapi.jaqpot_api_client.models.model_task import ModelTask
from jaqpotpy.api.openapi.jaqpot_api_client.models.model_type import ModelType
from jaqpotpy.api.openapi.jaqpot_api_client.models.model_visibility import (
    ModelVisibility,
)
from jaqpotpy.helpers.logging import init_logger
from jaqpotpy.utils.url_utils import add_subdomain

ENCODING = "utf-8"


# import matplotlib
# matplotlib.use('TkAgg')
# import matplotlib.pyplot as plt


class Jaqpot:
    """Deploys sklearn models on Jaqpot.

    Extended description of function.

    Parameters
    ----------
    base_url : The url on which Jaqpot services are deployed

    """

    def __init__(
        self,
        base_url=None,
        app_url=None,
        login_url=None,
        api_url=None,
        keycloak_realm=None,
        keycloak_client_id=None,
        create_logs=False,
    ):
        # logging.basicConfig(format='%(levelname)s:%(message)s', level=logging.INFO)
        self.log = init_logger(
            __name__, testing_mode=False, output_log_file=create_logs
        )
        if base_url:
            self.base_url = base_url
        else:
            self.base_url = "https://appv2.jaqpot.org/"
        self.app_url = app_url or add_subdomain(self.base_url, "app")
        self.login_url = login_url or add_subdomain(self.base_url, "login")
        self.api_url = api_url or add_subdomain(self.base_url, "api")
        self.keycloak_realm = keycloak_realm or "jaqpot"
        self.keycloak_client_id = keycloak_client_id or "jaqpot-client"
        self.api_key = None
        self.user_id = None
        self.http_client = http_client

    def login(self):
        """Logins on Jaqpot."""
        try:
            # Configure Keycloak client
            keycloak_openid = KeycloakOpenID(
                server_url=self.login_url,
                client_id=self.keycloak_client_id,
                realm_name=self.keycloak_realm,
            )

            # Generate the authorization URL
            redirect_uri = "urn:ietf:wg:oauth:2.0:oob"
            auth_url = keycloak_openid.auth_url(
                redirect_uri=redirect_uri,
                scope="openid email profile",
                state="random_state_value",
            )

            print(f"Open this URL in your browser and log in:\n{auth_url}")

            # Automatically open the browser (optional)
            webbrowser.open(auth_url)

            code = input("Enter the authorization code you received: ")

            # Exchange the code for an access token
            token_response = keycloak_openid.token(
                grant_type="authorization_code", code=code, redirect_uri=redirect_uri
            )

            access_token = token_response["access_token"]
            self.api_key = access_token
        except Exception as ex:
            self.log.error("Could not login to jaqpot", exc_info=ex)

    def set_api_key(self, api_key):
        """Set's api key for authentication on Jaqpot.

        Parameters
        ----------
        api_key : api_key can be retireved from the application after logged in

        """
        self.api_key = api_key
        self.log.info("api key is set")

    def deploy_sklearn_model(self, model, name, description, visibility):
        """ "
        Deploy sklearn models on Jaqpot.
        :param model:
        :param name:
        :param description:
        :param visibility:
        :return:
        """
        auth_client = AuthenticatedClient(base_url=self.api_url, token=self.api_key)
        actual_model = model_to_b64encoding(model.onnx_model.SerializeToString())
        body_model = Model(
            name=name,
            type=model.type,
            jaqpotpy_version=model.jaqpotpy_version,
            libraries=model.libraries,
            dependent_features=[
                Feature(
                    key=feature_i["key"],
                    name=feature_i["name"],
                    feature_type=feature_i["featureType"],
                )
                for feature_i in model.dependentFeatures
            ],
            independent_features=[
                Feature(
                    key=feature_i["key"],
                    name=feature_i["name"],
                    feature_type=feature_i["featureType"],
                )
                for feature_i in model.independentFeatures
            ],
            visibility=ModelVisibility(visibility),
            task=ModelTask(model.task.upper()),
            actual_model=actual_model,
            description=description,
            extra_config=model.extra_config,
        )
        response = create_model.sync_detailed(client=auth_client, body=body_model)
        if response.status_code < 300:
            model_url = response.headers.get("Location")
            model_id = model_url.split("/")[-1]

            self.log.info(
                "Model has been successfully uploaded. The url of the model is %s",
                self.app_url + "/dashboard/models/" + model_id,
            )
        else:
            # error = response.headers.get("error")
            # error_description = response.headers.get("error_description")
            self.log.error("Error code: " + str(response.status_code.value))

    def deploy_torch_model(
        self,
        onnx_model,
        type,
        featurizer,
        name,
        description,
        target_name,
        visibility,
        task,
    ):
        if task == "binary_classification":
            model_task = ModelTask.BINARY_CLASSIFICATION
            feature_type = FeatureType.INTEGER
        elif task == "regression":
            model_task = ModelTask.REGRESSION
            feature_type = FeatureType.FLOAT
        elif task == "multiclass_classification":
            model_task = ModelTask.MULTICLASS_CLASSIFICATION
            feature_type = FeatureType.INTEGER
        else:
            raise ValueError("Task should be either classification or regression")
        auth_client = AuthenticatedClient(
            base_url=self.api_url, token=self.api_key
        )  # Change Base URL when not in local testing
        # baseurl: "http://localhost.jaqpot.org:8080/"
        featurizer_dict = featurizer.get_dict()

        featurizer_config = ModelExtraConfigTorchConfigAdditionalProperty.from_dict(
            featurizer_dict
        )
        torch_config_json = {"featurizerConfig": featurizer_config.to_dict()}
        torch_config = ModelExtraConfigTorchConfig.from_dict(torch_config_json)
        if type == "TORCHSCRIPT":
            type = ModelType.TORCHSCRIPT
        elif type == "TORCH_ONNX":
            type = ModelType.TORCH_ONNX
        body_model = Model(
            name=name,
            type=type,
            jaqpotpy_version=jaqpotpy.__version__,
            libraries=get_installed_libraries(),
            dependent_features=[
                Feature(key=target_name, name=target_name, feature_type=feature_type)
            ],  # TODO: Spaces dont work in endpoint name
            independent_features=[
                Feature(key="SMILES", name="SMILES", feature_type=FeatureType.SMILES)
            ],
            extra_config=ModelExtraConfig(torch_config=torch_config),
            task=model_task,
            visibility=ModelVisibility(visibility),
            actual_model=onnx_model,
            description=description,
        )
        response = create_model.sync_detailed(client=auth_client, body=body_model)
        if response.status_code < 300:
            self.log.info(
                "Graph Pytorch Model has been successfully uploaded. The url of the model is "
                + response.headers.get("Location")
            )
        else:
<<<<<<< HEAD
            self.log.error("Error code: " + str(response.status_code.value))
            self.log.error("Error message: " + response.content.decode("utf-8"))
=======
            # error = response.headers.get("error")
            # error_description = response.headers.get("error_description")
            self.log.error("Error code: " + str(response.status_code.value))
>>>>>>> 7ffb4dab
<|MERGE_RESOLUTION|>--- conflicted
+++ resolved
@@ -47,6 +47,16 @@
 
     """
 
+    def __init__(
+        self,
+        base_url=None,
+        app_url=None,
+        login_url=None,
+        api_url=None,
+        keycloak_realm=None,
+        keycloak_client_id=None,
+        create_logs=False,
+    ):
     def __init__(
         self,
         base_url=None,
@@ -62,12 +72,15 @@
             __name__, testing_mode=False, output_log_file=create_logs
         )
         if base_url:
+        if base_url:
             self.base_url = base_url
         else:
             self.base_url = "https://appv2.jaqpot.org/"
         self.app_url = app_url or add_subdomain(self.base_url, "app")
         self.login_url = login_url or add_subdomain(self.base_url, "login")
         self.api_url = api_url or add_subdomain(self.base_url, "api")
+        self.keycloak_realm = keycloak_realm or "jaqpot"
+        self.keycloak_client_id = keycloak_client_id or "jaqpot-client"
         self.keycloak_realm = keycloak_realm or "jaqpot"
         self.keycloak_client_id = keycloak_client_id or "jaqpot-client"
         self.api_key = None
@@ -233,11 +246,5 @@
                 + response.headers.get("Location")
             )
         else:
-<<<<<<< HEAD
             self.log.error("Error code: " + str(response.status_code.value))
-            self.log.error("Error message: " + response.content.decode("utf-8"))
-=======
-            # error = response.headers.get("error")
-            # error_description = response.headers.get("error_description")
-            self.log.error("Error code: " + str(response.status_code.value))
->>>>>>> 7ffb4dab
+            self.log.error("Error message: " + response.content.decode("utf-8"))