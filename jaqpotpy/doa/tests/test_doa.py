--- conflicted
+++ resolved
@@ -5,6 +5,7 @@
 import numpy as np
 from sklearn.preprocessing import MinMaxScaler
 from jaqpotpy.descriptors.molecular import RDKitDescriptors, MordredDescriptors
+from jaqpotpy.doa.doa import Leverage, MeanVar, BoundingBox
 from jaqpotpy.doa.doa import Leverage, MeanVar, BoundingBox
 
 
@@ -88,13 +89,8 @@
         diag = np.diag(doa.data)
         
         assert len(calc) == len(mol)
-<<<<<<< HEAD
-        assert calc[0]['IN']==True, f"Expected calc[0]['IN'] == True, got {calc[0]['IN']} != True"
-        assert calc[1]['IN']==False, f"Expected calc[0]['IN'] == False, got {calc[1]['IN']} != False"
-=======
         assert calc[0]['in_doa']==True, f"Expected calc[0]['in_doa'] == True, got {calc[0]['in_doa']} != True"
         assert calc[1]['in_doa']==False, f"Expected calc[0]['in_doa'] == False, got {calc[1]['in_doa']} != False"
->>>>>>> 536db913
         assert np.allclose(diag, [1.31511044e+01, 6.69162726e-01, 5.37187947e-03], atol= 1e-5), f"Expected diag == [1.31511044e+01, 6.69162726e-01, 5.37187947e-03], got diag != {diag}"
 
     def test_BoundingBox(self):
@@ -123,12 +119,7 @@
         last_feature_bounds = doa.data[-1]
         print('Bounding box')
         assert len(calc) == len(mol)
-<<<<<<< HEAD
-        assert calc[0]['IN']==True, f"Expected calc[0]['IN'] == True, got {calc[0]['IN']} != True"
-        assert calc[1]['IN']==False, f"Expected calc[0]['IN'] == False, got {calc[1]['IN']} != False"
-=======
         assert calc[0]['in_doa']==True, f"Expected calc[0]['in_doa'] == True, got {calc[0]['in_doa']} != True"
         assert calc[1]['in_doa']==False, f"Expected calc[0]['in_doa'] == False, got {calc[1]['in_doa']} != False"
->>>>>>> 536db913
         assert np.allclose(first_feature_bounds, [12.0648171 , 14.92728396], atol= 1e-5), f"Expected first_feature_bounds == [12.0648171 , 14.92728396], got {first_feature_bounds} != [12.0648171 , 14.92728396]"
         assert np.allclose(last_feature_bounds, [7.22405000e+01,  2.40083000e+02], atol= 1e-5), f"Expected last_feature_bounds == [7.22405000e+01,  2.40083000e+02], got {last_feature_bounds} !=  [7.22405000e+01,  2.40083000e+02]"