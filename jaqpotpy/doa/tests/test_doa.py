--- conflicted
+++ resolved
@@ -41,25 +41,16 @@
 
         doa = Leverage()
         doa.fit(descriptors)
-<<<<<<< HEAD
-
-=======
->>>>>>> 25f23282
         mol = [
             'C[C@@](C)(O1)C[C@@H](O)[C@@]1(O2)[C@@H](C)[C@@H]3CC=C4[C@]3(C2)C(=O)C[C@H]5[C@H]4CC[C@@H](C6)[C@]5(C)Cc(n7)c6nc(C[C@@]89(C))c7C[C@@H]8CC[C@@H]%10[C@@H]9C[C@@H](O)[C@@]%11(C)C%10=C[C@H](O%12)[C@]%11(O)[C@H](C)[C@]%12(O%13)[C@H](O)C[C@@]%13(C)CO',
             'COc1ccc2c(N)nn(C(=O)Cc3cccc(Cl)c3)c2c1', 'CN(C)c1ccc(N(Cc2ccsc2)C(=O)Cc2cncc3ccccc23)cc1']
         
         descriptors = featurizer(mol)
         calc = doa.predict(descriptors)
-<<<<<<< HEAD
-        assert len(calc)==len(mol), f"Expected len(calc) == len(mol), got {len(calc)} != {len(mol)}"
-        assert calc[0]['IN']==False, f"Expected calc[0]['IN'] == False, got {calc[0]['IN']} != Flase"
-=======
 
         assert len(calc)==len(mol), f"Expected len(calc) == len(mol), got {len(calc)} != {len(mol)}"
         assert abs(doa.a - 16.434782608695652) < 0.00001, f"Expected doa.a == 16.434782608695652, got {doa.a} != 16.434782608695652"
         assert calc[0]['IN']==False, f"Expected calc[0]['IN'] == False, got {calc[0]['IN']} != False"
->>>>>>> 25f23282
         assert calc[1]['IN']==True, f"Expected calc[0]['IN'] == True, got {calc[1]['IN']} != True"
         assert calc[2]['IN']==True, f"Expected calc[0]['IN'] == True, got {calc[2]['IN']} != True"
         
