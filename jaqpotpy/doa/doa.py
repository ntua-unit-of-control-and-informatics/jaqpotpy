--- conflicted
+++ resolved
@@ -200,73 +200,5 @@
             doa = {'in_doa': in_doa}
             doaAll.append(doa)
             self._doa.append(new_data)
-<<<<<<< HEAD
-            self._in.append(in_doa)
-        return doaAll
-
-class BoundingBox(DOA):
-    _doa = []
-    _in = []
-
-    @property
-    def __name__(self):
-        return 'BoundingBox'
-
-    def __init__(self) -> None:
-        self._data: np.array = None
-
-    @property
-    def doa_new(self):
-        return self._doa
-
-    @doa_new.setter
-    def doa_new(self, value):
-        self._doa = value
-
-    @property
-    def IN(self):
-        return self._in
-
-    @IN.setter
-    def IN(self, value):
-        self._in = value
-
-
-    @property
-    def data(self):
-        return self._data
-
-    @data.setter
-    def data(self, value):
-        self._data = value
-
-    def fit(self, X: np.array):
-        self._data = X
-        columns = list(zip(*self._data))
-        shape = X.shape
-        list_m_var = []
-        for i in range(shape[1]):
-            list_m_var.append([np.min(columns[i]), np.max(columns[i])])
-        self._data = np.array(list_m_var)
-
-    def predict(self, new_data: np.array) -> Iterable[Any]:
-        doaAll = []
-        self._doa = []
-        self._in = []
-        in_doa = True
-        for nd in new_data:
-            for index, row in enumerate(nd):
-                bounds = self._data[index]
-                bounds_data = [bounds[0], bounds[1]]
-                if row >= bounds_data[0] and row <= bounds_data[1]:
-                    continue
-                else:
-                    in_doa = False
-            doa = {'IN': in_doa}
-            doaAll.append(doa)
-            self._doa.append(new_data)
-            self._in.append(in_doa)
-=======
             self._in_doa.append(in_doa)
->>>>>>> 536db913
         return doaAll