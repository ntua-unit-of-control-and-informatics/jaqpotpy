from typing import Any, Dict, Optional, List, Union
from sklearn import preprocessing, pipeline, compose, metrics
from sklearn.preprocessing import LabelEncoder
from sklearn.base import BaseEstimator
from sklearn.model_selection import KFold
import numpy as np
from onnxruntime import InferenceSession
from skl2onnx import convert_sklearn
from skl2onnx.common.data_types import (
    FloatTensorType,
    DoubleTensorType,
    Int64TensorType,
    Int32TensorType,
    Int8TensorType,
    UInt8TensorType,
    BooleanTensorType,
    StringTensorType,
)
import jaqpotpy
from jaqpotpy.api.openapi.models.doa_data import DoaData
from jaqpotpy.api.openapi.models import (
    ModelScores,
    Scores,
    RegressionScores,
    MulticlassClassificationScores,
    BinaryClassificationScores,
)
from jaqpotpy.datasets.jaqpotpy_dataset import JaqpotpyDataset
from jaqpotpy.descriptors.base_classes import MolecularFeaturizer
from jaqpotpy.api.get_installed_libraries import get_installed_libraries
from jaqpotpy.api.openapi.models import (
    FeatureType,
    FeaturePossibleValue,
    ModelType,
    ModelExtraConfig,
    Transformer,
    Doa,
)
from jaqpotpy.models.base_classes import Model
from jaqpotpy.doa import DOA


class SklearnModel(Model):
    """
    A class to represent a Scikit-learn model within the Jaqpot framework.

    Attributes
    ----------
    dataset : JaqpotpyDataset
        The dataset used for training the model.
    model : Any
        The Scikit-learn model to be trained.
    doa : Optional[Union[DOA, list]], optional
        Domain of Applicability methods, by default None.
    preprocess_x : Optional[Union[BaseEstimator, List[BaseEstimator]]], optional
        Preprocessors for the input features, by default None.
    preprocess_y : Optional[Union[BaseEstimator, List[BaseEstimator]]], optional
        Preprocessors for the target variable, by default None.
    random_seed : Optional[int], optional
        Random seed for reproducibility, by default 1311.
    pipeline : sklearn.pipeline.Pipeline
        The pipeline that includes preprocessing steps and the model.
    trained_model : Any
        The trained Scikit-learn model.
    transformers_y : dict
        Dictionary to store transformers for the target variable.
    libraries : list
        List of installed libraries.
    jaqpotpy_version : str
        Version of the Jaqpotpy library.
    task : str
        The task type (e.g., regression, classification).
    initial_types : list
        Initial types for ONNX conversion.
    onnx_model : onnx.ModelProto
        The ONNX model.
    type : ModelType
        The type of the model.
    independentFeatures : list
        List of independent features.
    dependentFeatures : list
        List of dependent features.
    extra_config : ModelExtraConfig
        Extra configuration for the model.
    test_scores : dict
        Dictionary to store test scores.
    train_scores : dict
        Dictionary to store training scores.
    average_cross_val_scores : dict
        Dictionary to store average cross-validation scores.
    cross_val_scores : dict
        Dictionary to store cross-validation scores.
    randomization_test_results : dict
        Dictionary to store randomization test results.

    Methods
    -------
    _dtypes_to_jaqpotypes():
        Converts data types to Jaqpot feature types.
    _extract_attributes(trained_class, trained_class_type):
        Extracts attributes from a trained class.
    _add_class_to_extraconfig(added_class, added_class_type):
        Adds a class to the extra configuration.
    _map_onnx_dtype(dtype, shape=1):
        Maps data types to ONNX tensor types.
    _create_onnx(onnx_options=None):
        Creates an ONNX model.
    fit(onnx_options=None):
        Fits the model to the dataset.
    predict(dataset):
        Predicts using the trained model.
    predict_proba(dataset):
        Predicts probabilities using the trained model.
    predict_onnx(dataset):
        Predicts using the ONNX model.
    predict_proba_onnx(dataset):
        Predicts probabilities using the ONNX model.
    deploy_on_jaqpot(jaqpot, name, description, visibility):
        Deploys the model on the Jaqpot platform.
    check_preprocessor(preprocessor_list, feat_type):
        Checks if the preprocessors are valid.
    cross_validate(dataset, n_splits=5):
        Performs cross-validation on the dataset.
    evaluate(dataset):
        Evaluates the model on a given dataset.
    randomization_test(train_dataset, test_dataset, n_iters=10):
        Performs a randomization test.
    _get_metrics(y_true, y_pred):
        Computes evaluation metrics.
    _get_classification_metrics(y_true, y_pred, binary=True):
        Computes classification metrics.
    _get_regression_metrics(y_true, y_pred):
        Computes regression metrics.
    """

    def __init__(
        self,
        dataset: JaqpotpyDataset,
        model: Any,
        doa: Optional[Union[DOA, list]] = None,
        preprocess_x: Optional[Union[BaseEstimator, List[BaseEstimator]]] = None,
        preprocess_y: Optional[Union[BaseEstimator, List[BaseEstimator]]] = None,
        random_seed: Optional[int] = 1311,
    ):
        self.dataset = dataset
        self.featurizer = dataset.featurizer
        self.random_seed = random_seed
        self.model = model
        self.pipeline = None
        self.trained_model = None
        self.doa = doa if isinstance(doa, list) else [doa] if doa else None
        self.preprocess_x = (
            preprocess_x if isinstance(preprocess_x, list) else [preprocess_x]
        )
        SklearnModel.check_preprocessor(self.preprocess_x, feat_type="X")
        self.preprocess_y = (
            preprocess_y if isinstance(preprocess_y, list) else [preprocess_y]
        )
        SklearnModel.check_preprocessor(self.preprocess_y, feat_type="y")
        self.transformers_y = {}
        self.libraries = None
        self.jaqpotpy_version = jaqpotpy.__version__
        self.task = self.dataset.task
        self.initial_types = None
        self.onnx_model = None
        self.type = ModelType("SKLEARN")
        self.independentFeatures = None
        self.dependentFeatures = None
        self.extra_config = ModelExtraConfig()
        self.test_scores = {}
        self.train_scores = {}
        self.average_cross_val_scores = {}
        self.cross_val_scores = {}
        self.randomization_test_results = {}
<<<<<<< HEAD
        self.scores = ModelScores()
=======
        # In the case the attribute does not exist initialize to None
        # This is to be compatible for older models without feat selection
        try:
            self.selected_features = self.dataset.selected_features
        except AttributeError:
            self.selected_features = None
>>>>>>> b23bcd27

    def _dtypes_to_jaqpotypes(self):
        for feature in self.independentFeatures + self.dependentFeatures:
            if feature["featureType"] in ["SMILES"]:
                feature["featureType"] = FeatureType.SMILES
            elif feature["featureType"] in ["int", "int64"]:
                feature["featureType"] = FeatureType.INTEGER
            elif feature["featureType"] in ["float", "float64"]:
                feature["featureType"] = FeatureType.FLOAT
            elif feature["featureType"] in ["string, object", "O"]:
                feature["featureType"] = FeatureType.CATEGORICAL
                categories = self.dataset.df[feature["key"]].unique()
                feature["possible_values"] = list(
                    FeaturePossibleValue(key=category, value=category)
                    for category in categories
                )

    def _extract_attributes(self, trained_class, trained_class_type):
        if trained_class_type == "doa":
            attributes = trained_class._doa_attributes
        elif trained_class_type == "featurizer":
            attributes = self.dataset.featurizers_attributes.get(
                trained_class.__class__.__name__
            )
        else:
            attributes = trained_class.__dict__
        return {
            k: (
                v.tolist()
                if isinstance(v, np.ndarray)
                else v.item()
                if isinstance(v, (np.int64, np.float64))
                else v
            )
            for k, v in attributes.items()
        }

    def _add_class_to_extraconfig(self, added_class, added_class_type):
        configurations = {}

        for attr_name, attr_value in self._extract_attributes(
            added_class, added_class_type
        ).items():
            configurations[attr_name] = attr_value

        if added_class_type == "preprocessor":
            self.extra_config.preprocessors.append(
                Transformer(name=added_class.__class__.__name__, config=configurations)
            )
        elif added_class_type == "featurizer":
            self.extra_config.featurizers.append(
                Transformer(name=added_class.__class__.__name__, config=configurations)
            )

    def _map_onnx_dtype(self, dtype, shape=1):
        if dtype == "int64":
            return Int64TensorType(shape=[None, shape])
        elif dtype == "int32":
            return Int32TensorType(shape=[None, shape])
        elif dtype == "int8":
            return Int8TensorType(shape=[None, shape])
        elif dtype == "uint8":
            return UInt8TensorType(shape=[None, shape])
        elif dtype == "bool":
            return BooleanTensorType(shape=[None, shape])
        elif dtype == "float32":
            return FloatTensorType(shape=[None, shape])
        elif dtype == "float64":
            return DoubleTensorType(shape=[None, shape])
        elif dtype in ["string", "object", "category"]:
            return StringTensorType(shape=[None, shape])
        else:
            return None

    def _create_onnx(self, onnx_options: Optional[Dict] = None):
        name = self.model.__class__.__name__ + "_ONNX"
        self.initial_types = []
        dtype_array = self.dataset.X.dtypes.values
        dtype_str_array = np.array([str(dtype) for dtype in dtype_array])
        all_numerical = all(
            dtype
            in [
                "int8",
                "int16",
                "int32",
                "int64",
                "uint8",
                "uint16",
                "uint32",
                "uint64",
                "float16",
                "float32",
                "float64",
                "bool",
            ]
            for dtype in dtype_str_array
        )
        if all_numerical:
            self.initial_types = [
                (
                    "input",
                    self._map_onnx_dtype("float32", len(self.dataset.X.columns)),
                )
            ]
        else:
            for i, feature in enumerate(self.dataset.X.columns):
                self.initial_types.append(
                    (
                        self.dataset.X.columns[i],
                        self._map_onnx_dtype(self.dataset.X[feature].dtype.name),
                    )
                )

        self.onnx_model = convert_sklearn(
            self.trained_model,
            initial_types=self.initial_types,
            name=name,
            options=onnx_options,
        )

    def _labels_are_strings(self, y):
        return (
            (
                self.task.upper()
                in ["BINARY_CLASSIFICATION", "MULTICLASS_CLASSIFICATION"]
            )
            and y.dtype in ["object", "string"]
            and isinstance(self.preprocess_y[0], LabelEncoder)
        )

    def fit(self, onnx_options: Optional[Dict] = None):
        self.libraries = get_installed_libraries()
        if isinstance(self.featurizer, (MolecularFeaturizer, list)):
            if not isinstance(self.featurizer, list):
                self.featurizer = [self.featurizer]
            self.extra_config.featurizers = []
            for featurizer_i in self.featurizer:
                self._add_class_to_extraconfig(featurizer_i, "featurizer")

        if self.dataset.y is None:
            raise TypeError(
                "dataset.y is None. Please provide a target variable for the model."
            )
        # Get X and y from dataset
        X = self.dataset.__get_X__()
        y = self.dataset.__get_Y__()
        y = y.to_numpy()

        if self.doa:
            if self.preprocess_x:
                x_doa = X
                for func in self.preprocess_x:
                    x_doa = func.fit_transform(x_doa)
            else:
                x_doa = X
            for i, doa_method in enumerate(self.doa):
                doa_method.fit(X=x_doa)
                doa_instance = Doa(
                    method=doa_method.__name__,
                    data=DoaData(doa_method.doa_attributes),
                )
                self.doa[i] = doa_instance

        #  Build preprocessing pipeline that ends up with the model
        self.pipeline = pipeline.Pipeline(steps=[])
        if self.preprocess_x[0] is not None:
            for preprocessor in self.preprocess_x:
                self.pipeline.steps.append((str(preprocessor), preprocessor))
        self.pipeline.steps.append(("model", self.model))

        # Apply preprocessing of response vector y
        if self.preprocess_y[0] is not None:
            if (
                self.task == "BINARY_CLASSIFICATION"
                or self.task == "MULTICLASS_CLASSIFICATION"
            ) and not isinstance(self.preprocess_y[0], LabelEncoder):
                raise ValueError(
                    "Target labels cannot be preprocessed for classification tasks. Remove any assigned preprocessing for y."
                )
            else:
                self.extra_config.preprocessors = []
                if len(self.dataset.y_cols) == 1 and self._labels_are_strings(y):
                    y = y.ravel()  # this transformation is exclusively for LabelEncoder which is the only allowed preprocessor for y in classification tasks
                for preprocessor in self.preprocess_y:
                    y = preprocessor.fit_transform(y)
                    self._add_class_to_extraconfig(preprocessor, "preprocessor")
        if len(self.dataset.y_cols) == 1 and y.ndim == 2:
            y = y.ravel()
        self.trained_model = self.pipeline.fit(X, y)

        y_pred = self.predict(self.dataset)
        if y_pred.ndim > 1 and y_pred.shape[1] > 1:
            for output in range(y_pred.shape[1]):
                self.train_scores[self.dataset.y_cols[output]] = self._get_metrics(
                    y[:, output], y_pred[:, output]
                )
                print(f"Goodness-of-fit metrics of output {output} on training set:")
                print(self.train_scores[self.dataset.y_cols[output]])
        else:
            self.train_scores = self._get_metrics(y, y_pred)
            print("Goodness-of-fit metrics on training set:")
            print(self.train_scores)
        self._create_jaqpot_scores(
            self.train_scores, score_type="train", n_output=self.dataset.y.shape[1]
        )

        if self.dataset.smiles_cols:
            self.independentFeatures = list(
                {
                    "key": self.dataset.smiles_cols[smiles_col_i],
                    "name": self.dataset.smiles_cols[smiles_col_i],
                    "featureType": "SMILES",
                }
                for smiles_col_i in range(len(self.dataset.smiles_cols))
            )
        else:
            self.independentFeatures = list()
        if self.dataset.x_cols:
            if self.selected_features is not None:
                intesection_of_features = list(
                    set(self.dataset.x_cols).intersection(set(self.selected_features))
                )
            else:
                intesection_of_features = list(set(self.dataset.x_cols))
            self.independentFeatures += list(
                {"key": feature, "name": feature, "featureType": X[feature].dtype}
                for feature in intesection_of_features
            )
        self.dependentFeatures = list(
            {
                "key": feature,
                "name": feature,
                "featureType": self.dataset.__get_Y__()[feature].dtype,
            }
            for feature in self.dataset.y_cols
        )
        self._dtypes_to_jaqpotypes()
        self._create_onnx(onnx_options=onnx_options)

    def predict(self, dataset: JaqpotpyDataset):
        if not isinstance(dataset, JaqpotpyDataset):
            raise TypeError("Expected dataset to be of type JaqpotpyDataset")
        if self.selected_features is not None:
            X_mat = dataset.X[self.selected_features]
        else:
            X_mat = dataset.X
        sklearn_prediction = self._predict_with_X(X_mat, self.trained_model)
        return sklearn_prediction

    def _predict_with_X(self, X, model):
        sklearn_prediction = model.predict(X)
        if self.preprocess_y[0] is not None:
            for func in self.preprocess_y[::-1]:
                if len(self.dataset.y_cols) == 1:
                    if not isinstance(func, LabelEncoder):
                        sklearn_prediction = sklearn_prediction.reshape(-1, 1)
                    sklearn_prediction = func.inverse_transform(
                        sklearn_prediction
                    ).flatten()
                else:
                    sklearn_prediction = func.inverse_transform(sklearn_prediction)
        return sklearn_prediction

    def predict_proba(self, dataset: JaqpotpyDataset):
        if not isinstance(dataset, JaqpotpyDataset):
            raise TypeError("Expected dataset to be of type JaqpotpyDataset")
        if self.task == "regression":
            raise ValueError("predict_proba is available only for classification tasks")

        if self.selected_features is not None:
            sklearn_probs = self.trained_model.predict_proba(
                dataset.X[self.selected_features]
            )
        else:
            sklearn_probs = self.trained_model.predict_proba(dataset.X)

        sklearn_probs_list = [
            max(sklearn_probs[instance]) for instance in range(len(sklearn_probs))
        ]
        return sklearn_probs_list

    def predict_onnx(self, dataset: JaqpotpyDataset):
        if not isinstance(dataset, JaqpotpyDataset):
            raise TypeError("Expected dataset to be of type JaqpotpyDataset")
        sess = InferenceSession(self.onnx_model.SerializeToString())
        if len(self.initial_types) == 1:
            input_dtype = (
                "float32"
                if isinstance(self.initial_types[0][1], FloatTensorType)
                else "string"
            )
            input_data = {
                sess.get_inputs()[0].name: dataset.X.values.astype(input_dtype)
            }
        else:
            input_data = {
                sess.get_inputs()[i].name: dataset.X[
                    self.initial_types[i][0]
                ].values.reshape(-1, 1)
                for i in range(len(self.initial_types))
            }
        onnx_prediction = sess.run(None, input_data)
        if self.preprocess_y[0] is not None:
            for func in self.preprocess_y[::-1]:
                if len(self.dataset.y_cols) == 1 and not isinstance(func, LabelEncoder):
                    onnx_prediction[0] = onnx_prediction[0].reshape(-1, 1)
                onnx_prediction[0] = func.inverse_transform(onnx_prediction[0])
        if len(self.dataset.y_cols) == 1:
            return onnx_prediction[0].flatten()
        return onnx_prediction[0]

    def predict_proba_onnx(self, dataset: JaqpotpyDataset):
        if not isinstance(dataset, JaqpotpyDataset):
            raise TypeError("Expected dataset to be of type JaqpotpyDataset")
        if self.task == "regression":
            raise ValueError(
                "predict_onnx_proba is available only for classification tasks"
            )
        sess = InferenceSession(self.onnx_model.SerializeToString())
        if len(self.initial_types) == 1:
            input_dtype = (
                "float32"
                if isinstance(self.initial_types[0][1], FloatTensorType)
                else "string"
            )
            input_data = {
                sess.get_inputs()[0].name: dataset.X.values.astype(input_dtype)
            }
        else:
            input_data = {
                sess.get_inputs()[i].name: dataset.X[
                    self.initial_types[i][0]
                ].values.reshape(-1, 1)
                for i in range(len(self.initial_types))
            }
        onnx_probs = sess.run(None, input_data)
        onnx_probs_list = [
            max(onnx_probs[1][instance].values())
            for instance in range(len(onnx_probs[1]))
        ]
        return onnx_probs_list

    def deploy_on_jaqpot(self, jaqpot, name, description, visibility):
        jaqpot.deploy_sklearn_model(
            model=self, name=name, description=description, visibility=visibility
        )

    def _create_jaqpot_scores(self, fit_scores, score_type="train", n_output=1):
        for output in range(n_output - 1):
            y_name = self.dataset.y_cols[output]
            if (n_output - 1) == 0:
                scores = fit_scores
            else:
                scores = fit_scores[y_name]

            if self.task.upper() == "REGRESSION":
                jaqpotScores = Scores(
                    regression=RegressionScores(
                        y_name=y_name,
                        r2=scores["r2"],
                        mae=scores["mae"],
                        rmse=scores["rmse"],
                        rSquaredDiffRZero=scores["rSquaredDiffRZero"],
                        rSquaredDiffRZeroHat=scores["rSquaredDiffRZeroHat"],
                        absDiffRZeroHat=scores["absDiffRZeroHat"],
                        k=scores["k"],
                        kHat=scores["khat"],
                    )
                )
            elif self.task.upper() == "MULTICLASS_CLASSIFICATION":
                jaqpotScores = Scores(
                    multiclass_classification=MulticlassClassificationScores(
                        y_name=y_name,
                        accuracy=scores["accuracy"],
                        balanced_accuracy=scores["balancedAccuracy"],
                        precision=scores["precision"],
                        recall=scores["recall"],
                        jaccard=scores["jaccard"],
                        f1_score=scores["f1Score"],
                        matthews_corr_coef=scores["matthewsCorrCoef"],
                        confusion_matrix=scores["confusionMatrix"],
                    )
                )
            elif self.task.upper() == "BINARY_CLASSIFICATION":
                jaqpotScores = Scores(
                    binary_classification=BinaryClassificationScores(
                        y_name=y_name,
                        accuracy=scores["accuracy"],
                        balanced_accuracy=scores["balancedAccuracy"],
                        precision=scores["precision"],
                        recall=scores["recall"],
                        jaccard=scores["jaccard"],
                        f1_score=scores["f1Score"],
                        matthews_corr_coef=scores["matthewsCorrCoef"],
                        confusion_matrix=scores["confusionMatrix"],
                    )
                )

            if score_type == "train":
                if not hasattr(self.scores, "train") or self.scores.train is None:
                    self.scores.train = []
                self.scores.train.append(jaqpotScores)
            elif score_type == "test":
                if not hasattr(self.scores, "test") or self.scores.test is None:
                    self.scores.test = []
                self.scores.test.append(jaqpotScores)
            elif score_type == "cross_validation":
                if (
                    not hasattr(self.scores, "cross_validation")
                    or self.scores.cross_validation is None
                ):
                    self.scores.cross_validation = []
                self.scores.cross_validation.append(jaqpotScores)
            else:
                raise TypeError(
                    "The score_type should be either 'train', 'test' or 'cross_validation'."
                )

    @staticmethod
    def check_preprocessor(preprocessor_list: List, feat_type: str):
        # Get all valid preprocessing classes from sklearn.preprocessing
        valid_preprocessing_classes_1 = [
            getattr(preprocessing, name)
            for name in dir(preprocessing)
            if isinstance(getattr(preprocessing, name), type)
        ]
        valid_preprocessing_classes_2 = [
            getattr(compose, name)
            for name in dir(compose)
            if isinstance(getattr(compose, name), type)
        ]
        valid_preprocessing_classes = (
            valid_preprocessing_classes_1 + valid_preprocessing_classes_2
        )

        for preprocessor in preprocessor_list:
            # Check if preprocessor is an instance of one of these classes
            if (
                not isinstance(preprocessor, tuple(valid_preprocessing_classes))
                and preprocessor is not None
            ):
                if feat_type == "X":
                    raise ValueError(
                        f"Feature preprocessing must be an instance of a valid class from sklearn.preprocessing, but got {type(preprocessor)}."
                    )
                elif feat_type == "y":
                    raise ValueError(
                        f"Response preprocessing must be an instance of a valid class from sklearn.preprocessing, but got {type(preprocessor)}."
                    )

    def cross_validate(self, dataset: JaqpotpyDataset, n_splits=5):
        if dataset.y.ndim > 1 and dataset.y.shape[1] > 1:
            for output in range(dataset.y.shape[1]):
                y_target = dataset.y.iloc[:, output]
                self.average_cross_val_scores[self.dataset.y_cols[output]] = (
                    self._single_cross_validation(
                        dataset=dataset,
                        y=y_target,
                        n_splits=n_splits,
                        n_output=(output + 1),
                    )
                )
        else:
            self.average_cross_val_scores = self._single_cross_validation(
                dataset=dataset, y=dataset.y, n_splits=n_splits, n_output=1
            )
        self._create_jaqpot_scores(
            self.average_cross_val_scores,
            score_type="cross_validation",
            n_output=dataset.y.shape[1],
        )

        return self.average_cross_val_scores

    def _single_cross_validation(
        self, dataset: JaqpotpyDataset, y, n_splits=5, n_output=1
    ):
        kf = KFold(n_splits=n_splits, shuffle=True, random_state=self.random_seed)

        if not self.trained_model:
            raise ValueError(
                "You need to first run SklearnModel.fit() and train a model"
            )

        if self.selected_features is not None:
            X_mat = dataset.X[self.selected_features]
        else:
            X_mat = dataset.X
        sum_metrics = None

        fold = 1
        for train_index, test_index in kf.split(X_mat):
            X_train, X_test = X_mat.iloc[train_index, :], X_mat.iloc[test_index, :]
            y_train, y_test = y.iloc[train_index], y.iloc[test_index]
            if self.preprocess_y[0] is not None:
                for preprocessor in self.preprocess_y:
                    if isinstance(preprocessor, LabelEncoder):
                        y_train = y_train.to_numpy().flatten()
                    y_train = preprocessor.fit_transform(y_train)
            else:
                y_train = y_train.to_numpy()
            trained_model = self.pipeline.fit(X_train, y_train.ravel())
            y_pred = self._predict_with_X(X_test, trained_model).reshape(-1, 1)
            metrics_result = self._get_metrics(
                y_test.to_numpy().ravel(), y_pred.ravel()
            )
            self.cross_val_scores.setdefault(self.dataset.y_cols[n_output - 1], {})
            self.cross_val_scores[self.dataset.y_cols[n_output - 1]][
                "fold_" + str(fold)
            ] = metrics_result
            fold += 1

            if sum_metrics is None:
                sum_metrics = {k: 0 for k in metrics_result.keys()}

            for key, value in metrics_result.items():
                sum_metrics[key] += value

        avg_metrics = {key: value / n_splits for key, value in sum_metrics.items()}

        return avg_metrics

    def evaluate(self, dataset: JaqpotpyDataset):
        if not dataset.y_cols:
            raise ValueError("y_cols must be provided to obtain y_true")
        y_true = dataset.__get_Y__().to_numpy()
        if y_true.ndim > 1 and y_true.shape[1] > 1:
            for output in range(y_true.shape[1]):
                self.test_scores[self.dataset.y_cols[output]] = (
                    self._evaluate_with_model(
                        y_true, dataset.X, self.trained_model, output=output
                    )
                )
        else:
            if y_true.ndim > 1:
                self.test_scores = self._evaluate_with_model(
                    y_true, dataset.X, self.trained_model, output=0
                )
            else:
                self.test_scores = self._evaluate_with_model(
                    y_true.reshape(-1, 1), dataset.X, self.trained_model, output=0
                )
        self._create_jaqpot_scores(
            self.test_scores, score_type="test", n_output=dataset.y.shape[1]
        )
        return self.test_scores

    def _evaluate_with_model(self, y_true, X_mat, model, output=1):
        if y_true.ndim == 1:
            y_true = y_true.reshape(-1, 1)
        y_pred = self._predict_with_X(X_mat, model)
        if y_pred.ndim == 1:
            y_pred = y_pred.reshape(-1, 1)
        return self._get_metrics(y_true[:, output], y_pred[:, output])

    def randomization_test(
        self, train_dataset: JaqpotpyDataset, test_dataset: JaqpotpyDataset, n_iters=10
    ):
        for iteration in range(n_iters):
            np.random.seed(iteration)
            if train_dataset.y.ndim > 1 and train_dataset.y.shape[1] > 1:
                for output in range(train_dataset.y.shape[1]):
                    y_train_shuffled = np.random.permutation(train_dataset.y)
                    if self.preprocess_y[0] is not None:
                        for preprocessor in self.preprocess_y:
                            y_train_shuffled = preprocessor.fit_transform(
                                y_train_shuffled
                            )
                    trained_model = self.pipeline.fit(
                        train_dataset.X, y_train_shuffled.ravel()
                    )
                    y_pred_train = self._predict_with_X(
                        train_dataset.X, trained_model
                    ).reshape(-1, 1)
                    train_metrics_result = self._get_metrics(
                        y_train_shuffled.ravel(), y_pred_train.ravel()
                    )
                    test_metrics_result = self._evaluate_with_model(
                        test_dataset.y.to_numpy(),
                        test_dataset.X,
                        trained_model,
                        output=output,
                    )
                    self.randomization_test_results.setdefault(
                        "iteration_" + str(iteration), {}
                    )

                    self.randomization_test_results["iteration_" + str(iteration)][
                        self.dataset.y_cols[output]
                    ] = {"Train": train_metrics_result, "Test": test_metrics_result}

            else:
                y_train_shuffled = np.random.permutation(train_dataset.y)
                if self.preprocess_y[0] is not None:
                    for preprocessor in self.preprocess_y:
                        y_train_shuffled = preprocessor.fit_transform(y_train_shuffled)
                trained_model = self.pipeline.fit(
                    train_dataset.X, y_train_shuffled.ravel()
                )
                y_pred_train = self._predict_with_X(
                    train_dataset.X, trained_model
                ).reshape(-1, 1)
                train_metrics_result = self._get_metrics(
                    y_train_shuffled.ravel(), y_pred_train.ravel()
                )
                test_metrics_result = self._evaluate_with_model(
                    test_dataset.y.to_numpy(),
                    test_dataset.X,
                    trained_model,
                    output=0,
                )
                self.randomization_test_results["iteration_" + str(iteration)] = {
                    "Train": train_metrics_result,
                    "Test": test_metrics_result,
                }

        return self.randomization_test_results

    def _get_metrics(self, y_true, y_pred):
        if self.task.upper() == "REGRESSION":
            return SklearnModel._get_regression_metrics(y_true, y_pred)
        if self._labels_are_strings(y_pred):
            y_pred = self.preprocess_y[0].transform(y_pred)
        if self._labels_are_strings(y_true):
            y_true = self.preprocess_y[0].transform(y_true)
        if self.task.upper() == "MULTICLASS_CLASSIFICATION":
            return SklearnModel._get_classification_metrics(
                y_true, y_pred, binary=False
            )
        else:
            return SklearnModel._get_classification_metrics(y_true, y_pred, binary=True)

    @staticmethod
    def _get_classification_metrics(y_true, y_pred, binary=True):
        if binary:
            conf_mat = metrics.confusion_matrix(y_true=y_true, y_pred=y_pred)
        else:
            conf_mat = metrics.multilabel_confusion_matrix(y_true=y_true, y_pred=y_pred)

        eval_metrics = {
            "accuracy": metrics.accuracy_score(y_true=y_true, y_pred=y_pred),
            "balancedAccuracy": metrics.balanced_accuracy_score(
                y_true=y_true, y_pred=y_pred
            ),
            "precision": metrics.recall_score(
                y_true=y_true, y_pred=y_pred, average=None
            ),
            "recall": metrics.precision_score(
                y_true=y_true, y_pred=y_pred, average=None
            ),
            "f1Score": metrics.f1_score(y_true=y_true, y_pred=y_pred, average=None),
            "jaccard": metrics.jaccard_score(
                y_true=y_true, y_pred=y_pred, average=None
            ),
            "matthewsCorrCoef": metrics.matthews_corrcoef(y_true=y_true, y_pred=y_pred),
            "confusionMatrix": conf_mat,
        }
        return eval_metrics

    @staticmethod
    def _get_regression_metrics(y_true, y_pred):
        if isinstance(y_pred, list):
            y_pred = np.array(y_pred)
        if isinstance(y_true, list):
            y_true = np.array(y_true)

        mae = metrics.mean_absolute_error(y_true=y_true, y_pred=y_pred)
        r2 = metrics.r2_score(y_true=y_true, y_pred=y_pred)
        rmse = metrics.root_mean_squared_error(y_true=y_true, y_pred=y_pred)
        # Corellation coefficient squared R2
        cor_num_1 = y_true - y_true.mean()
        cor_num_2 = y_pred - y_pred.mean()
        cor_den_1 = ((y_true - y_true.mean()) ** 2).sum()
        cor_den_2 = ((y_pred - y_pred.mean()) ** 2).sum()
        cor_coeff = (cor_num_1 * cor_num_2).sum() / np.sqrt(cor_den_1 * cor_den_2)
        cor_coeff_2 = cor_coeff**2

        # Calculate k and k_hat
        k = ((y_true * y_pred).sum()) / ((y_pred) ** 2).sum()
        k_hat = ((y_true * y_pred).sum()) / ((y_true) ** 2).sum()

        # Calculate R0^2 , R'0^2
        # Calc y_r0, y_hat_r0 # CHECK
        y_r0 = k * y_pred
        y_hat_r0 = k_hat * y_true

        # Calculate R0^2 # CHECK
        R0_2_num = ((y_pred - y_r0) ** 2).sum()
        R0_2_den = ((y_pred - y_pred.mean()) ** 2).sum()
        R0_2 = 1 - R0_2_num / R0_2_den

        # Calculate R'0^2 # CHECK
        R0_2_hat_num = ((y_true - y_hat_r0) ** 2).sum()
        R0_2_hat_den = ((y_true - y_true.mean()) ** 2).sum()
        R0_2_hat = 1 - R0_2_hat_num / R0_2_hat_den

        eval_metrics = {
            "r2": r2,
            "mae": mae,
            "rmse": rmse,
            "rSquaredDiffRZero": (cor_coeff_2 - R0_2) / cor_coeff_2,
            "rSquaredDiffRZeroHat": (cor_coeff_2 - R0_2_hat) / cor_coeff_2,
            "absDiffRZeroHat": abs(R0_2 - R0_2_hat),
            "k": k,
            "khat": k_hat,
        }

        return eval_metrics<|MERGE_RESOLUTION|>--- conflicted
+++ resolved
@@ -172,16 +172,13 @@
         self.average_cross_val_scores = {}
         self.cross_val_scores = {}
         self.randomization_test_results = {}
-<<<<<<< HEAD
-        self.scores = ModelScores()
-=======
         # In the case the attribute does not exist initialize to None
         # This is to be compatible for older models without feat selection
         try:
             self.selected_features = self.dataset.selected_features
         except AttributeError:
             self.selected_features = None
->>>>>>> b23bcd27
+        self.scores = ModelScores()
 
     def _dtypes_to_jaqpotypes(self):
         for feature in self.independentFeatures + self.dependentFeatures:
