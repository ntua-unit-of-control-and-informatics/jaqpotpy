--- conflicted
+++ resolved
@@ -217,59 +217,6 @@
                 doa_method.fit(X=X)
                 self._add_class_to_extraconfig(doa_method, "doa")
 
-<<<<<<< HEAD
-        if len(self.dataset.y_cols) == 1:
-            y = y.to_numpy().ravel()
-
-        # if preprocessing was applied to either X,y or both
-        if self.preprocess is not None:
-            self.pipeline = sklearn.pipeline.Pipeline(steps=[])
-            # Apply preprocessing on design matrix X
-            pre_keys = self.preprocess.classes.keys()
-            if len(pre_keys) > 0:
-                for preprocessor in pre_keys:
-                    self.pipeline.steps.append(
-                        (preprocessor, self.preprocess.classes.get(preprocessor))
-                    )
-            self.pipeline.steps.append(("model", self.model))
-
-            # Apply preprocessing of response vector y
-            pre_y_keys = self.preprocess.classes_y.keys()
-
-            if len(pre_y_keys) > 0:
-                if (
-                    self.task == "BINARY_CLASSIFICATION"
-                    or self.task == "MULTICLASS_CLASSIFICATION"
-                ):
-                    if (
-                        str(list(self.preprocess.classes_y.values())[0])
-                        != "LabelEncoder()"
-                    ):
-                        raise ValueError(
-                            "Target labels cannot be preprocessed for classification tasks. Remove any assigned preprocessing for y."
-                        )
-                    else:
-                        preprocess_names_y = []
-                        preprocess_classes_y = []
-                        y_scaled = self.dataset.__get_Y__()
-                        self.extra_config.preprocessors = []
-                        for pre_y_key in pre_y_keys:
-                            pre_y_function = self.preprocess.classes_y.get(pre_y_key)
-                            y_scaled = pre_y_function.fit_transform(y_scaled)
-                            self.preprocess.register_fitted_class_y(
-                                pre_y_key, pre_y_function
-                            )
-                            preprocess_names_y.append(pre_y_key)
-                            preprocess_classes_y.append(pre_y_function)
-                            self._add_class_to_extraconfig(
-                                pre_y_function, "preprocessor"
-                            )
-
-                        if len(self.dataset.y_cols) == 1:
-                            y_scaled = y_scaled.ravel()
-                        self.preprocessing_y = preprocess_classes_y
-                        self.trained_model = self.pipeline.fit(X, y_scaled)
-=======
         #  Build preprocessing pipeline that ends up with the model
         self.pipeline = pipeline.Pipeline(steps=[])
         if self.preprocess_x[0] is not None:
@@ -286,7 +233,6 @@
                 raise ValueError(
                     "Target labels cannot be preprocessed for classification tasks. Remove any assigned preprocessing for y."
                 )
->>>>>>> 2da09001
             else:
                 self.extra_config.preprocessors = []
                 for preprocessor in self.preprocess_y:
@@ -329,17 +275,6 @@
         if not isinstance(dataset, JaqpotpyDataset):
             raise TypeError("Expected dataset to be of type JaqpotpyDataset")
         sklearn_prediction = self.trained_model.predict(dataset.X)
-<<<<<<< HEAD
-        if self.preprocess is not None:
-            if self.preprocessing_y:
-                for f in self.preprocessing_y[::-1]:
-                    if len(self.dataset.y_cols) == 1:
-                        sklearn_prediction = f.inverse_transform(
-                            sklearn_prediction.reshape(-1, 1)
-                        ).flatten()
-                    else:
-                        sklearn_prediction = f.inverse_transform(sklearn_prediction)
-=======
         if self.preprocess_y[0] is not None:
             for func in self.preprocess_y[::-1]:
                 if len(self.dataset.y_cols) == 1:
@@ -348,7 +283,6 @@
                     ).flatten()
                 else:
                     sklearn_prediction = func.inverse_transform(sklearn_prediction)
->>>>>>> 2da09001
         return sklearn_prediction
 
     def predict_proba(self, dataset: JaqpotpyDataset):
