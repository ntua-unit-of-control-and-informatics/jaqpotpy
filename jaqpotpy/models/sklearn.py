--- conflicted
+++ resolved
@@ -1,8 +1,5 @@
 import sklearn.pipeline
-<<<<<<< HEAD
 import copy
-=======
->>>>>>> e130ee51
 from jaqpotpy.models.base_classes import Model
 from jaqpotpy.doa.doa import DOA
 from typing import Any, Union, Dict, Optional
@@ -18,6 +15,7 @@
 from skl2onnx import convert_sklearn
 from skl2onnx.common.data_types import FloatTensorType
 from onnxruntime import InferenceSession
+from onnxruntime import InferenceSession
 import numpy as np
 
 class SklearnModel(Model):
@@ -30,24 +28,20 @@
         self.featurizer = dataset.featurizer
         self.model = model
         self.pipeline = None
+        self.pipeline = None
         self.trained_model = None
         self.doa = doa
         self.trained_doa = None
         self.evaluator = evaluator
         self.preprocess = preprocessor
         self.preprocessing_y = None
-<<<<<<< HEAD
         self.libraries = None
-=======
-        self.library = ['sklearn']
->>>>>>> e130ee51
         self.version = [sklearn.__version__]
         self.jaqpotpy_version = jaqpotpy.__version__
         self.jaqpotpy_docker = config.jaqpotpy_docker
         self.task = self.dataset.task
         self.onnx_model = None
         self.onnx_opset = None
-<<<<<<< HEAD
         self.type = ModelType('SKLEARN')
         self.independentFeatures = None
         self.dependentFeatures = None
@@ -66,10 +60,6 @@
     def fit(self, onnx_options: Optional[Dict] = None):
         self.libraries = get_installed_libraries()
 
-=======
-
-    def fit(self):
->>>>>>> e130ee51
         if self.dataset.y is None:
             raise TypeError("dataset.y is None. Please provide a target variable for the model.")
         #Get X and y from dataset
@@ -84,24 +74,18 @@
 
         #if preprocessing was applied to either X,y or both
         if self.preprocess is not None:
+            self.pipeline = sklearn.pipeline.Pipeline(steps=[])
             self.pipeline = sklearn.pipeline.Pipeline(steps=[])
             # Apply preprocessing on design matrix X
             pre_keys = self.preprocess.classes.keys()
             if len(pre_keys) > 0:
                 for preprocessor in pre_keys:
                     self.pipeline.steps.append((preprocessor, self.preprocess.classes.get(preprocessor)))
-<<<<<<< HEAD
-=======
-                #self.pipeline = sklearn.pipeline.Pipeline(steps = list(self.preprocess.classes.items()))
->>>>>>> e130ee51
             self.pipeline.steps.append(('model', self.model))
 
             # Apply preprocessing of response vector y
             pre_y_keys = self.preprocess.classes_y.keys()
-<<<<<<< HEAD
-
-=======
->>>>>>> e130ee51
+
             if len(pre_y_keys) > 0:
                 if self.task == "classification":
                     raise ValueError("Target labels cannot be preprocessed for classification tasks. Remove any assigned preprocessing for y.")
@@ -110,13 +94,9 @@
                     preprocess_classes_y = []
                     for pre_y_key in pre_y_keys:
                         pre_y_function = self.preprocess.classes_y.get(pre_y_key)
-<<<<<<< HEAD
                         y_scaled = pre_y_function.fit_transform(self.dataset.__get_Y__())
                         if len(self.dataset.y_cols) == 1:
                             y_scaled = y_scaled.ravel()
-=======
-                        y_scaled = pre_y_function.fit_transform(y).ravel()
->>>>>>> e130ee51
                         self.preprocess.register_fitted_class_y(pre_y_key, pre_y_function)
                         preprocess_names_y.append(pre_y_key)
                         preprocess_classes_y.append(pre_y_function)
@@ -124,7 +104,6 @@
 
                     self.trained_model = self.pipeline.fit(X.to_numpy(), y_scaled)
             else:
-<<<<<<< HEAD
                 self.trained_model = self.pipeline.fit(X.to_numpy(), y)#.to_numpy().ravel())   
         #case where no preprocessing was provided
         else:
@@ -144,29 +123,14 @@
                                           options=onnx_options)
         self.onnx_opset = self.onnx_model.opset_import[0].version
         
-=======
-                self.trained_model = self.pipeline.fit(X.to_numpy(), y.to_numpy().ravel())   
-        #case where no preprocessing was provided
-        else:
-            self.trained_model = self.model.fit(X.to_numpy(), y.to_numpy().ravel())
-        
-        name = self.model.__class__.__name__ + "_ONNX"
-        self.onnx_model = convert_sklearn(self.trained_model, initial_types=[('float_input', FloatTensorType([None, X.to_numpy().shape[1]]))], name=name)
-        self.onnx_opset = self.onnx_model.opset_import[0].version
-
->>>>>>> e130ee51
         if self.evaluator:
             self.__eval__()
         return self
 
     def predict(self,  dataset: JaqpotpyDataset):
-<<<<<<< HEAD
         if not isinstance(dataset, JaqpotpyDataset):
             raise TypeError("Expected dataset to be of type JaqpotpyDataset")
         sklearn_prediction = self.trained_model.predict(dataset.X.to_numpy().astype(np.float32))
-=======
-        sklearn_prediction = self.trained_model.predict(dataset.X.to_numpy())
->>>>>>> e130ee51
         if self.preprocess is not None:
             if self.preprocessing_y:
                 for f in self.preprocessing_y:
@@ -174,11 +138,8 @@
         return sklearn_prediction
     
     def predict_proba(self, dataset: JaqpotpyDataset):
-<<<<<<< HEAD
         if not isinstance(dataset, JaqpotpyDataset):
             raise TypeError("Expected dataset to be of type JaqpotpyDataset")
-=======
->>>>>>> e130ee51
         if self.task == "regression":
             raise ValueError("predict_proba is available only for classification tasks")
         sklearn_probs = self.trained_model.predict_proba(dataset.X.to_numpy())
@@ -186,17 +147,13 @@
         return sklearn_probs_list
     
     def predict_onnx(self,  dataset: JaqpotpyDataset):
-<<<<<<< HEAD
         if not isinstance(dataset, JaqpotpyDataset):
             raise TypeError("Expected dataset to be of type JaqpotpyDataset")
-=======
->>>>>>> e130ee51
         sess = InferenceSession(self.onnx_model.SerializeToString())
         onnx_prediction = sess.run(None, {"float_input": dataset.X.to_numpy().astype(np.float32)})
         if self.preprocess is not None:
             if self.preprocessing_y:
                 for f in self.preprocessing_y:
-<<<<<<< HEAD
                     onnx_prediction[0] = f.inverse_transform(onnx_prediction[0])#.reshape(1, -1))
         if len(self.y_cols) == 1:
             return onnx_prediction[0].flatten()
@@ -205,12 +162,6 @@
     def predict_proba_onnx(self, dataset: JaqpotpyDataset):
         if not isinstance(dataset, JaqpotpyDataset):
             raise TypeError("Expected dataset to be of type JaqpotpyDataset")
-=======
-                    onnx_prediction[0] = f.inverse_transform(onnx_prediction[0])
-        return onnx_prediction[0].flatten()
-    
-    def predict_proba_onnx(self, dataset: JaqpotpyDataset):
->>>>>>> e130ee51
         if self.task == "regression":
             raise ValueError("predict_onnx_proba is available only for classification tasks")
         sess = InferenceSession(self.onnx_model.SerializeToString())
@@ -229,6 +180,7 @@
             for pre_key in pre_keys:
                 preprocess_func = self.preprocess.fitted_classes.get(pre_key)
                 X = preprocess_func.transform(X)
+        sess = InferenceSession(self.onnx_model.SerializeToString())
         sess = InferenceSession(self.onnx_model.SerializeToString())
         input_name = sess.get_inputs()[0].name
         X = np.array(X.astype(float).copy())
