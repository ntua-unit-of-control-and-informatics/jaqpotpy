from typing import Any, Dict, Optional, List, Union
from sklearn import preprocessing, pipeline, compose, metrics
from sklearn.preprocessing import LabelEncoder
from sklearn.base import BaseEstimator
from sklearn.model_selection import KFold
import numpy as np
import pandas as pd
from onnxruntime import InferenceSession
from skl2onnx import convert_sklearn
from skl2onnx.common.data_types import (
    FloatTensorType,
    DoubleTensorType,
    Int64TensorType,
    Int32TensorType,
    Int8TensorType,
    UInt8TensorType,
    BooleanTensorType,
    StringTensorType,
)
import jaqpotpy
from jaqpotpy.api.openapi.models import (
    ModelScores,
    Scores,
    RegressionScores,
    MulticlassClassificationScores,
    BinaryClassificationScores,
)
from jaqpotpy.datasets.jaqpotpy_dataset import JaqpotpyDataset
from jaqpotpy.descriptors.base_classes import MolecularFeaturizer
from jaqpotpy.api.get_installed_libraries import get_installed_libraries
from jaqpotpy.api.openapi.models import (
    FeatureType,
    FeaturePossibleValue,
    ModelType,
    Transformer,
    Doa,
)
from jaqpotpy.models.base_classes import Model
from jaqpotpy.doa import DOA


class SklearnModel(Model):
    """
    A class to represent a Scikit-learn model within the Jaqpot framework.

    Attributes
    ----------
    dataset : JaqpotpyDataset
        The dataset used for training the model.
    model : Any
        The Scikit-learn model to be trained.
    doa : Optional[Union[DOA, list]], optional
        Domain of Applicability methods, by default None.
    preprocess_x : Optional[Union[BaseEstimator, List[BaseEstimator]]], optional
        Preprocessors for the input features, by default None.
    preprocess_y : Optional[Union[BaseEstimator, List[BaseEstimator]]], optional
        Preprocessors for the target variable, by default None.
    random_seed : Optional[int], optional
        Random seed for reproducibility, by default 1311.
    preprocess_pipeline : sklearn.pipeline.Pipeline
        The pipeline that includes preprocessing steps.
    pipeline : sklearn.pipeline.Pipeline
        The pipeline that includes preprocessing steps and the model.
    trained_model : Any
        The trained Scikit-learn model.
    transformers_y : dict
        Dictionary to store transformers for the target variable.
    libraries : list
        List of installed libraries.
    jaqpotpy_version : str
        Version of the Jaqpotpy library.
    task : str
        The task type (e.g., regression, classification).
    initial_types_preprocessor : list
        Initial types for ONNX conversion of the preprocessor.
    initial_types : list
        Initial types for ONNX conversion of the model.
    onnx_preprocessor : onnx.ModelProto
        The ONNX preprocessor model.
    onnx_model : onnx.ModelProto
        The ONNX model.
    type : ModelType
        The type of the model.
    independentFeatures : list
        List of independent features.
    dependentFeatures : list
        List of dependent features.
    featurizers : list
        List of featurizers for the model.
    preprocessors : list
        List of preprocessors for the model.
    test_scores : dict
        Dictionary to store test scores.
    train_scores : dict
        Dictionary to store training scores.
    average_cross_val_scores : dict
        Dictionary to store average cross-validation scores.
    cross_val_scores : dict
        Dictionary to store cross-validation scores.
    randomization_test_results : dict
        Dictionary to store randomization test results.
    scores : ModelScores
        Object to store model scores.
    selected_features : list
        List of selected features.

    Methods
    -------
    _dtypes_to_jaqpotypes():
        Converts data types to Jaqpot feature types.
    _extract_attributes(trained_class, trained_class_type):
        Extracts attributes from a trained class.
    _add_transformer(added_class, added_class_type):
        Adds a class to the transformers list.
    _map_onnx_dtype(dtype, shape=1):
        Maps data types to ONNX tensor types.
    _create_onnx_preprocessor(onnx_options=None):
        Creates an ONNX preprocessor model.
    _create_onnx_model(onnx_options=None):
        Creates an ONNX model.
    _labels_are_strings(y):
        Checks if labels are strings.
    fit(onnx_options=None):
        Fits the model to the dataset.
    predict(dataset):
        Predicts using the trained model.
    predict_proba(dataset):
        Predicts probabilities using the trained model.
    predict_onnx(dataset):
        Predicts using the ONNX model.
    predict_proba_onnx(dataset):
        Predicts probabilities using the ONNX model.
    predict_doa(dataset):
        Predicts the Domain of Applicability (DOA).
    deploy_on_jaqpot(jaqpot, name, description, visibility):
        Deploys the model on the Jaqpot platform.
    _create_jaqpot_scores(fit_scores, score_type="train", n_output=1, folds=1):
        Creates Jaqpot scores.
    check_preprocessor(preprocessor_list, feat_type):
        Checks if the preprocessors are valid.
    cross_validate(dataset, n_splits=5):
        Performs cross-validation on the dataset.
    evaluate(dataset):
        Evaluates the model on a given dataset.
    randomization_test(train_dataset, test_dataset, n_iters=10):
        Performs a randomization test.
    _get_metrics(y_true, y_pred):
        Computes evaluation metrics.
    _get_classification_metrics(y_true, y_pred):
        Computes classification metrics.
    _get_regression_metrics(y_true, y_pred):
        Computes regression metrics.
    """

    def __init__(
        self,
        dataset: JaqpotpyDataset,
        model: Any,
        doa: Optional[Union[DOA, list]] = None,
        preprocess_x: Optional[Union[BaseEstimator, List[BaseEstimator]]] = None,
        preprocess_y: Optional[Union[BaseEstimator, List[BaseEstimator]]] = None,
        random_seed: Optional[int] = 1311,
    ):
        """
        Initialize the SklearnModel.

        Args:
            dataset (JaqpotpyDataset): The dataset used for training the model.
            model (Any): The Scikit-learn model.
            doa (Optional[Union[DOA, list]]): Domain of Applicability methods.
            preprocess_x (Optional[Union[BaseEstimator, List[BaseEstimator]]]): Preprocessors for features.
            preprocess_y (Optional[Union[BaseEstimator, List[BaseEstimator]]]): Preprocessors for target variable.
            random_seed (Optional[int]): Random seed for reproducibility.
        """
        self.dataset = dataset
        self.featurizer = dataset.featurizer
        self.random_seed = random_seed
        self.model = model
        self.preprocess_pipeline = None
        self.pipeline = None
        self.trained_model = None
        self.doa = doa if isinstance(doa, list) else [doa] if doa else None
        self.doa_data = None
        self.preprocess_x = (
            (preprocess_x if isinstance(preprocess_x, list) else [preprocess_x])
            if preprocess_x
            else None
        )
        if self.preprocess_x is not None:
            SklearnModel.check_preprocessor(self.preprocess_x, feat_type="X")
        self.preprocess_y = (
            preprocess_y if isinstance(preprocess_y, list) else [preprocess_y]
        )
        SklearnModel.check_preprocessor(self.preprocess_y, feat_type="y")
        self.transformers_y = {}
        self.libraries = None
        self.jaqpotpy_version = jaqpotpy.__version__
        self.task = self.dataset.task
        self.initial_types_preprocessor = None
        self.initial_types = None
        self.onnx_preprocessor = None
        self.onnx_model = None
        self.type = ModelType("SKLEARN")
        self.independentFeatures = None
        self.dependentFeatures = None
        self.featurizers = []
        self.preprocessors = []
        self.test_scores = {}
        self.train_scores = {}
        self.average_cross_val_scores = {}
        self.cross_val_scores = {}
        self.randomization_test_results = {}
        # In the case the attribute does not exist initialize to None
        # This is to be compatible for older models without feat selection
        try:
            self.selected_features = self.dataset.selected_features
        except AttributeError:
            self.selected_features = None
        self.scores = ModelScores()

    def _dtypes_to_jaqpotypes(self):
        """
        Convert dataset feature types to Jaqpot feature types.
        """
        for feature in self.independentFeatures + self.dependentFeatures:
            if feature["featureType"] in ["SMILES"]:
                feature["featureType"] = FeatureType.SMILES
            elif feature["featureType"] in ["int", "int64"]:
                feature["featureType"] = FeatureType.INTEGER
            elif feature["featureType"] in ["float", "float64"]:
                feature["featureType"] = FeatureType.FLOAT
            elif feature["featureType"] in ["string, object", "O"]:
                feature["featureType"] = FeatureType.CATEGORICAL
                categories = self.dataset.df[feature["key"]].unique()
                feature["possible_values"] = list(
                    FeaturePossibleValue(key=category, value=category)
                    for category in categories
                )

    def _extract_attributes(self, trained_class, trained_class_type):
        """
        Extract attributes from a trained class.

        Args:
            trained_class: The trained class instance.
            trained_class_type (str): The type of the trained class.

        Returns:
            dict: A dictionary of attributes.
        """
        if trained_class_type == "doa":
            attributes = trained_class._doa_attributes
        elif trained_class_type == "featurizer":
            attributes = self.dataset.featurizers_attributes.get(
                trained_class.__class__.__name__
            )
        else:
            attributes = trained_class.__dict__
        return {
            k: (
                v.tolist()
                if isinstance(v, np.ndarray)
                else v.item()
                if isinstance(v, (np.int64, np.float64))
                else v
            )
            for k, v in attributes.items()
        }

    def _add_transformer(self, added_class, added_class_type):
        """
        Add a transformer to the model.

        Args:
            added_class: The class to be added.
            added_class_type (str): The type of the class.
        """
        configurations = {}

        for attr_name, attr_value in self._extract_attributes(
            added_class, added_class_type
        ).items():
            configurations[attr_name] = attr_value

        if added_class_type == "preprocessor":
            self.preprocessors.append(
                Transformer(name=added_class.__class__.__name__, config=configurations)
            )
        elif added_class_type == "featurizer":
            self.featurizers.append(
                Transformer(name=added_class.__class__.__name__, config=configurations)
            )

    def _map_onnx_dtype(self, dtype, shape=1):
        """
        Map a data type to an ONNX data type.

        Args:
            dtype (str): The data type.
            shape (int): The shape of the tensor.

        Returns:
            ONNX data type.
        """
        if dtype == "int64":
            return Int64TensorType(shape=[None, shape])
        elif dtype == "int32":
            return Int32TensorType(shape=[None, shape])
        elif dtype == "int8":
            return Int8TensorType(shape=[None, shape])
        elif dtype == "uint8":
            return UInt8TensorType(shape=[None, shape])
        elif dtype == "bool":
            return BooleanTensorType(shape=[None, shape])
        elif dtype == "float32":
            return FloatTensorType(shape=[None, shape])
        elif dtype == "float64":
            return DoubleTensorType(shape=[None, shape])
        elif dtype in ["string", "object", "category"]:
            return StringTensorType(shape=[None, shape])
        else:
            return None

    def _create_onnx_preprocessor(self, onnx_options: Optional[Dict] = None):
        """
        Create an ONNX preprocessor.

        Args:
            onnx_options (Optional[Dict]): Options for ONNX conversion.
        """
        name = self.preprocess_pipeline.__class__.__name__ + "_ONNX"
        self.initial_types_preprocessor = []
        dtype_array = self.dataset.X.dtypes.values
        dtype_str_array = np.array([str(dtype) for dtype in dtype_array])
        all_numerical = all(
            dtype
            in [
                "int8",
                "int16",
                "int32",
                "int64",
                "uint8",
                "uint16",
                "uint32",
                "uint64",
                "float16",
                "float32",
                "float64",
                "bool",
            ]
            for dtype in dtype_str_array
        )
        if all_numerical:
            self.initial_types_preprocessor = [
                (
                    "input",
                    self._map_onnx_dtype("float32", len(self.dataset.X.columns)),
                )
            ]
        else:
            for i, feature in enumerate(self.dataset.X.columns):
                self.initial_types_preprocessor.append(
                    (
                        self.dataset.X.columns[i],
                        self._map_onnx_dtype(self.dataset.X[feature].dtype.name),
                    )
                )
        self.onnx_preprocessor = convert_sklearn(
            self.preprocess_pipeline,
            initial_types=self.initial_types_preprocessor,
            name=name,
            options=onnx_options,
        )

    def _create_onnx_model(self, onnx_options: Optional[Dict] = None):
        """
        Create an ONNX model.

        Args:
            onnx_options (Optional[Dict]): Options for ONNX conversion.
        """
        name = self.model.__class__.__name__ + "_ONNX"
        self.initial_types = []
        self.initial_types = [
            (
                "input",
                self._map_onnx_dtype(
                    "float32", self.trained_model.named_steps["model"].n_features_in_
                ),
            )
        ]
        self.onnx_model = convert_sklearn(
            self.trained_model,
            initial_types=self.initial_types,
            name=name,
            options=onnx_options,
        )

    def _labels_are_strings(self, y):
        """
        Check if labels are strings.

        Args:
            y: The labels.

        Returns:
            bool: True if labels are strings, False otherwise.
        """
        return (
            (
                self.task.upper()
                in ["BINARY_CLASSIFICATION", "MULTICLASS_CLASSIFICATION"]
            )
            and y.dtype in ["object", "string"]
            and isinstance(self.preprocess_y[0], LabelEncoder)
        )

    def fit(self, onnx_options: Optional[Dict] = None):
        """
        Fit the model to the dataset.

        Args:
            onnx_options (Optional[Dict]): Options for ONNX conversion.
        """
        self.libraries = get_installed_libraries()
        if isinstance(self.featurizer, (MolecularFeaturizer, list)):
            if not isinstance(self.featurizer, list):
                self.featurizer = [self.featurizer]
            self.featurizers = []
            for featurizer_i in self.featurizer:
                self._add_transformer(featurizer_i, "featurizer")

        if self.dataset.y is None:
            raise TypeError(
                "dataset.y is None. Please provide a target variable for the model."
            )
        # Get X and y from dataset
        X = self.dataset.__get_X__()
        y = self.dataset.__get_Y__().to_numpy()

        if self.preprocess_x is not None:
            self.preprocess_pipeline = pipeline.Pipeline(steps=[])
            for preprocessor in self.preprocess_x:
                self.preprocess_pipeline.steps.append(
                    (preprocessor.__class__.__name__, preprocessor)
                )
            self.preprocess_pipeline.fit(X)
            self._create_onnx_preprocessor(onnx_options=onnx_options)

        if self.doa:
            self.doa_data = []
            if self.preprocess_x:
                x_doa = self.preprocess_pipeline.transform(X)
            else:
                x_doa = X
            for i, doa_method in enumerate(self.doa):
                doa_method.fit(X=x_doa)
                self.doa[i] = doa_method
                doa_instance = Doa(
                    method=doa_method.__name__,
                    data=doa_method.doa_attributes,
                )
                self.doa_data.append(doa_instance)

        #  Build preprocessing pipeline that ends up with the model
        self.pipeline = pipeline.Pipeline(steps=[])
        self.pipeline.steps.append(("model", self.model))

        # Apply preprocessing of response vector y
        if self.preprocess_y[0] is not None:
            if (
                self.task == "BINARY_CLASSIFICATION"
                or self.task == "MULTICLASS_CLASSIFICATION"
            ) and not isinstance(self.preprocess_y[0], LabelEncoder):
                raise ValueError(
                    "Target labels cannot be preprocessed for classification tasks. Remove any assigned preprocessing for y."
                )
            else:
                self.preprocessors = []
                if len(self.dataset.y_cols) == 1 and self._labels_are_strings(y):
                    y = y.ravel()  # this transformation is exclusively for LabelEncoder which is the only allowed preprocessor for y in classification tasks
                for preprocessor in self.preprocess_y:
                    y = preprocessor.fit_transform(y)
                    self._add_transformer(preprocessor, "preprocessor")
        if len(self.dataset.y_cols) == 1 and y.ndim == 2:
            y = y.ravel()
        if self.preprocess_x:
            X_transformed = self.preprocess_pipeline.transform(X)
            X_transformed = pd.DataFrame(X_transformed)
        else:
            X_transformed = X

        self.trained_model = self.pipeline.fit(X_transformed, y)

        y_pred = self.predict(self.dataset)
        if y_pred.ndim > 1 and y_pred.shape[1] > 1:
            for output in range(y_pred.shape[1]):
                self.train_scores[self.dataset.y_cols[output]] = self._get_metrics(
                    y[:, output], y_pred[:, output]
                )
                print(f"Goodness-of-fit metrics of output {output} on training set:")
                print(self.train_scores[self.dataset.y_cols[output]])
        else:
            self.train_scores = self._get_metrics(
                self.dataset.__get_Y__().to_numpy(), y_pred
            )
            print("Goodness-of-fit metrics on training set:")
            print(self.train_scores)
        self._create_jaqpot_scores(
            self.train_scores, score_type="train", n_output=self.dataset.y.shape[1]
        )

        if self.dataset.smiles_cols:
            self.independentFeatures = list(
                {
                    "key": self.dataset.smiles_cols[smiles_col_i],
                    "name": self.dataset.smiles_cols[smiles_col_i],
                    "featureType": "SMILES",
                }
                for smiles_col_i in range(len(self.dataset.smiles_cols))
            )
        else:
            self.independentFeatures = list()
        if self.dataset.x_cols:
            if self.selected_features is not None:
                intesection_of_features = [
                    feature
                    for feature in self.dataset.x_cols
                    if feature in self.selected_features
                ]
            else:
                intesection_of_features = self.dataset.x_cols
            self.independentFeatures += list(
                {"key": feature, "name": feature, "featureType": X[feature].dtype}
                for feature in intesection_of_features
            )
        self.dependentFeatures = list(
            {
                "key": feature,
                "name": feature,
                "featureType": self.dataset.__get_Y__()[feature].dtype,
            }
            for feature in self.dataset.y_cols
        )
        self._dtypes_to_jaqpotypes()
        self._create_onnx_model(onnx_options=onnx_options)

    def predict(self, dataset: JaqpotpyDataset):
        """
        Predict using the trained model.

        Args:
            dataset (JaqpotpyDataset): The dataset for prediction.

        Returns:
            Predictions.
        """
        if not isinstance(dataset, JaqpotpyDataset):
            raise TypeError("Expected dataset to be of type JaqpotpyDataset")
        if self.selected_features is not None:
            X_mat = dataset.X[self.selected_features]
        else:
            X_mat = dataset.X
        sklearn_prediction = self._predict_with_X(X_mat, self.trained_model)
        return sklearn_prediction

    def _predict_with_X(self, X, model):
        """
        Predict using the given model and features.

        Args:
            X: The features.
            model: The model.

        Returns:
            Predictions.
        """
        if self.preprocess_x:
            X_transformed = self.preprocess_pipeline.transform(X)
            X_transformed = pd.DataFrame(X_transformed)
        else:
            X_transformed = X
        sklearn_prediction = model.predict(X_transformed)
        if self.preprocess_y[0] is not None:
            for func in self.preprocess_y[::-1]:
                if len(self.dataset.y_cols) == 1:
                    if not isinstance(func, LabelEncoder):
                        sklearn_prediction = sklearn_prediction.reshape(-1, 1)
                    sklearn_prediction = func.inverse_transform(
                        sklearn_prediction
                    ).flatten()
                else:
                    sklearn_prediction = func.inverse_transform(sklearn_prediction)
        return sklearn_prediction

    def predict_proba(self, dataset: JaqpotpyDataset):
        """
        Predict probabilities using the trained model.

        Args:
            dataset (JaqpotpyDataset): The dataset for prediction.

        Returns:
            List of probabilities.
        """
        if not isinstance(dataset, JaqpotpyDataset):
            raise TypeError("Expected dataset to be of type JaqpotpyDataset")
        if self.task == "regression":
            raise ValueError("predict_proba is available only for classification tasks")
        if self.selected_features is not None:
            X_mat = dataset.X[self.selected_features]
        else:
            X_mat = dataset.X
        if self.preprocess_x:
            X_mat = self.preprocess_pipeline.transform(X_mat)

        sklearn_probs = self.trained_model.predict_proba(X_mat)

        sklearn_probs_list = [
            max(sklearn_probs[instance]) for instance in range(len(sklearn_probs))
        ]
        return sklearn_probs_list

    def predict_onnx(self, dataset: JaqpotpyDataset):
        """
        Predict using the ONNX model.

        Args:
            dataset (JaqpotpyDataset): The dataset for prediction.

        Returns:
            ONNX predictions.
        """
        if not isinstance(dataset, JaqpotpyDataset):
            raise TypeError("Expected dataset to be of type JaqpotpyDataset")
        sess = InferenceSession(self.onnx_model.SerializeToString())
        if self.preprocess_x:
            X = self.preprocess_pipeline.transform(dataset.X)
        else:
            X = dataset.X.values
        input_dtype = (
            "float32"
            if isinstance(self.initial_types[0][1], FloatTensorType)
            else "string"
        )
        input_data = {sess.get_inputs()[0].name: X.astype(input_dtype)}
        onnx_prediction = sess.run(None, input_data)
        if self.preprocess_y[0] is not None:
            for func in self.preprocess_y[::-1]:
                if len(self.dataset.y_cols) == 1 and not isinstance(func, LabelEncoder):
                    onnx_prediction[0] = onnx_prediction[0].reshape(-1, 1)
                onnx_prediction[0] = func.inverse_transform(onnx_prediction[0])
        if len(self.dataset.y_cols) == 1:
            return onnx_prediction[0].flatten()
        return onnx_prediction[0]

    def predict_proba_onnx(self, dataset: JaqpotpyDataset):
        """
        Predict probabilities using the ONNX model.

        Args:
            dataset (JaqpotpyDataset): The dataset for prediction.

        Returns:
            List of ONNX probabilities.
        """
        if not isinstance(dataset, JaqpotpyDataset):
            raise TypeError("Expected dataset to be of type JaqpotpyDataset")
        if self.task == "regression":
            raise ValueError(
                "predict_onnx_proba is available only for classification tasks"
            )
        sess = InferenceSession(self.onnx_model.SerializeToString())
        if self.preprocess_x:
            X = self.preprocess_pipeline.transform(dataset.X)
        else:
            X = dataset.X.values
        if len(self.initial_types) == 1:
            input_dtype = (
                "float32"
                if isinstance(self.initial_types[0][1], FloatTensorType)
                else "string"
            )
            input_data = {sess.get_inputs()[0].name: X.astype(input_dtype)}
        else:
            input_data = {
                sess.get_inputs()[i].name: X[self.initial_types[i][0]].values.reshape(
                    -1, 1
                )
                for i in range(len(self.initial_types))
            }
        onnx_probs = sess.run(None, input_data)
        onnx_probs_list = [
            max(onnx_probs[1][instance].values())
            for instance in range(len(onnx_probs[1]))
        ]
        return onnx_probs_list

    def predict_doa(self, dataset: JaqpotpyDataset):
        """
        Predict the Domain of Applicability (DOA).

        Args:
            dataset (JaqpotpyDataset): The dataset for prediction.

        Returns:
            DOA results.
        """
        if not isinstance(dataset, JaqpotpyDataset):
            raise TypeError("Expected dataset to be of type JaqpotpyDataset")

        X = dataset.X
        if self.preprocess_x:
            X = self.preprocess_pipeline.transform(X)
        else:
            X = dataset.X.values
        doa_results = {}
        for doa_method in self.doa:
            doa_results[doa_method.__name__] = doa_method.predict(X)

        return doa_results

    def deploy_on_jaqpot(self, jaqpot, name, description, visibility):
        """
        Deploy the model on Jaqpot.

        Args:
            jaqpot: The Jaqpot instance.
            name (str): The name of the model.
            description (str): The description of the model.
            visibility: The visibility of the model.
        """
        jaqpot.deploy_sklearn_model(
            model=self, name=name, description=description, visibility=visibility
        )

    def _create_jaqpot_scores(
        self, fit_scores, score_type="train", n_output=1, folds=1
    ):
        """
        Create Jaqpot scores.

        Args:
            fit_scores: The fit scores.
            score_type (str): The type of scores ('train', 'test', 'cross_validation').
            n_output (int): The number of outputs.
            folds (int): The number of folds.
        """
        for output in range(n_output):
            y_name = self.dataset.y_cols[output]
            if (n_output - 1) == 0:
                scores = fit_scores
            else:
                scores = fit_scores[y_name]

            if self.task.upper() == "REGRESSION":
                jaqpotScores = Scores(
                    regression=RegressionScores(
                        folds=folds,
                        y_name=y_name,
                        r2=scores["r2"],
                        mae=scores["mae"],
                        rmse=scores["rmse"],
                    )
                )
            elif self.task.upper() == "MULTICLASS_CLASSIFICATION":
                jaqpotScores = Scores(
                    multiclass_classification=MulticlassClassificationScores(
                        labels=[str(x) for x in self.trained_model.classes_],
                        folds=folds,
                        y_name=y_name,
                        accuracy=scores["accuracy"],
                        balanced_accuracy=scores["balancedAccuracy"],
                        precision=scores["precision"],
                        recall=scores["recall"],
                        jaccard=scores["jaccard"],
                        f1_score=scores["f1Score"],
                        matthews_corr_coef=scores["matthewsCorrCoef"],
                        confusion_matrix=scores["confusionMatrix"],
                    )
                )
            elif self.task.upper() == "BINARY_CLASSIFICATION":
                jaqpotScores = Scores(
                    binary_classification=BinaryClassificationScores(
                        labels=[str(x) for x in self.trained_model.classes_],
                        folds=folds,
                        y_name=y_name,
                        accuracy=scores["accuracy"],
                        balanced_accuracy=scores["balancedAccuracy"],
                        precision=scores["precision"],
                        recall=scores["recall"],
                        jaccard=scores["jaccard"],
                        f1_score=scores["f1Score"],
                        matthews_corr_coef=scores["matthewsCorrCoef"],
                        confusion_matrix=scores["confusionMatrix"],
                    )
                )

            if score_type == "train":
                if not hasattr(self.scores, "train") or self.scores.train is None:
                    self.scores.train = []
                self.scores.train.append(jaqpotScores)
            elif score_type == "test":
                if not hasattr(self.scores, "test") or self.scores.test is None:
                    self.scores.test = []
                self.scores.test.append(jaqpotScores)
            elif score_type == "cross_validation":
                if (
                    not hasattr(self.scores, "cross_validation")
                    or self.scores.cross_validation is None
                ):
                    self.scores.cross_validation = []
                self.scores.cross_validation.append(jaqpotScores)
            else:
                raise TypeError(
                    "The score_type should be either 'train', 'test' or 'cross_validation'."
                )

    @staticmethod
    def check_preprocessor(preprocessor_list: List, feat_type: str):
        """
        Check if the preprocessors are valid.

        Args:
            preprocessor_list (List): The list of preprocessors.
            feat_type (str): The type of features ('X' or 'y').

        Raises:
            ValueError: If a preprocessor is not valid.
        """
        # Get all valid preprocessing classes from sklearn.preprocessing
        valid_preprocessing_classes_1 = [
            getattr(preprocessing, name)
            for name in dir(preprocessing)
            if isinstance(getattr(preprocessing, name), type)
        ]
        valid_preprocessing_classes_2 = [
            getattr(compose, name)
            for name in dir(compose)
            if isinstance(getattr(compose, name), type)
        ]
        valid_preprocessing_classes = (
            valid_preprocessing_classes_1 + valid_preprocessing_classes_2
        )

        for preprocessor in preprocessor_list:
            # Check if preprocessor is an instance of one of these classes
            if (
                not isinstance(preprocessor, tuple(valid_preprocessing_classes))
                and preprocessor is not None
            ):
                if feat_type == "X":
                    raise ValueError(
                        f"Feature preprocessing must be an instance of a valid class from sklearn.preprocessing, but got {type(preprocessor)}."
                    )
                elif feat_type == "y":
                    raise ValueError(
                        f"Response preprocessing must be an instance of a valid class from sklearn.preprocessing, but got {type(preprocessor)}."
                    )

    def cross_validate(self, dataset: JaqpotpyDataset, n_splits=5):
        """
        Perform cross-validation.

        Args:
            dataset (JaqpotpyDataset): The dataset for cross-validation.
            n_splits (int): The number of splits.

        Returns:
            Cross-validation scores.
        """
        if dataset.y.ndim > 1 and dataset.y.shape[1] > 1:
            for output in range(dataset.y.shape[1]):
                y_target = dataset.y.iloc[:, output]
                self.average_cross_val_scores[self.dataset.y_cols[output]] = (
                    self._single_cross_validation(
                        dataset=dataset,
                        y=y_target,
                        n_splits=n_splits,
                        n_output=(output + 1),
                    )
                )
        else:
            self.average_cross_val_scores = self._single_cross_validation(
                dataset=dataset, y=dataset.y, n_splits=n_splits, n_output=1
            )
        self._create_jaqpot_scores(
            self.average_cross_val_scores,
            score_type="cross_validation",
            n_output=dataset.y.shape[1],
            folds=n_splits,
        )

        return self.average_cross_val_scores

    def _single_cross_validation(
        self, dataset: JaqpotpyDataset, y, n_splits=5, n_output=1
    ):
        """
        Perform a single cross-validation.

        Args:
            dataset (JaqpotpyDataset): The dataset for cross-validation.
            y: The target variable.
            n_splits (int): The number of splits.
            n_output (int): The number of outputs.

        Returns:
            Average metrics.
        """
        kf = KFold(n_splits=n_splits, shuffle=True, random_state=self.random_seed)

        if not self.trained_model:
            raise ValueError(
                "You need to first run SklearnModel.fit() and train a model"
            )

        if self.selected_features is not None:
            X_mat = dataset.X[self.selected_features]
        else:
            X_mat = dataset.X
        sum_metrics = None

        fold = 1
        for train_index, test_index in kf.split(X_mat):
            X_train, X_test = X_mat.iloc[train_index, :], X_mat.iloc[test_index, :]
            y_train, y_test = y.iloc[train_index], y.iloc[test_index]
            if self.preprocess_y[0] is not None:
                for preprocessor in self.preprocess_y:
                    if isinstance(preprocessor, LabelEncoder):
                        y_train = y_train.to_numpy().flatten()
                    y_train = preprocessor.fit_transform(y_train)
            else:
                y_train = y_train.to_numpy()
            if self.preprocess_x:
                X_train_transformed = self.preprocess_pipeline.transform(X_train)
                X_train_transformed = pd.DataFrame(X_train_transformed)
            else:
                X_train_transformed = X_train
            trained_model = self.pipeline.fit(X_train_transformed, y_train.ravel())
            y_pred = self._predict_with_X(X_test, trained_model).reshape(-1, 1)
            metrics_result = self._get_metrics(
                y_test.to_numpy().ravel(), y_pred.ravel()
            )
            self.cross_val_scores.setdefault(self.dataset.y_cols[n_output - 1], {})
            self.cross_val_scores[self.dataset.y_cols[n_output - 1]][
                "fold_" + str(fold)
            ] = metrics_result
            fold += 1

            if sum_metrics is None:
                sum_metrics = {k: 0 for k in metrics_result.keys()}

            for key, value in metrics_result.items():
                sum_metrics[key] += value

        avg_metrics = {key: value / n_splits for key, value in sum_metrics.items()}

        return avg_metrics

    def evaluate(self, dataset: JaqpotpyDataset):
        """
        Evaluate the model on a dataset.

        Args:
            dataset (JaqpotpyDataset): The dataset for evaluation.

        Returns:
            Evaluation scores.
        """
        if not dataset.y_cols:
            raise ValueError("y_cols must be provided to obtain y_true")
        y_true = dataset.__get_Y__().to_numpy()
        if y_true.ndim > 1 and y_true.shape[1] > 1:
            for output in range(y_true.shape[1]):
                self.test_scores[self.dataset.y_cols[output]] = (
                    self._evaluate_with_model(
                        y_true, dataset.X, self.trained_model, output=output
                    )
                )
        else:
            if y_true.ndim > 1:
                self.test_scores = self._evaluate_with_model(
                    y_true, dataset.X, self.trained_model, output=0
                )
            else:
                self.test_scores = self._evaluate_with_model(
                    y_true.reshape(-1, 1), dataset.X, self.trained_model, output=0
                )
        self._create_jaqpot_scores(
            self.test_scores, score_type="test", n_output=dataset.y.shape[1]
        )
        return self.test_scores

    def _evaluate_with_model(self, y_true, X_mat, model, output=1):
        """
        Evaluate the model with given true values and features.

        Args:
            y_true: The true values.
            X_mat: The features.
            model: The model.
            output (int): The output index.

        Returns:
            Evaluation metrics.
        """
        if y_true.ndim == 1:
            y_true = y_true.reshape(-1, 1)
        y_pred = self._predict_with_X(X_mat, model)
        if y_pred.ndim == 1:
            y_pred = y_pred.reshape(-1, 1)
        return self._get_metrics(y_true[:, output], y_pred[:, output])

    def randomization_test(
        self, train_dataset: JaqpotpyDataset, test_dataset: JaqpotpyDataset, n_iters=10
    ):
        """
        Perform a randomization test.

        Args:
            train_dataset (JaqpotpyDataset): The training dataset.
            test_dataset (JaqpotpyDataset): The testing dataset.
            n_iters (int): The number of iterations.

        Returns:
            Randomization test results.
        """
        for iteration in range(n_iters):
            np.random.seed(iteration)
            if train_dataset.y.ndim > 1 and train_dataset.y.shape[1] > 1:
                for output in range(train_dataset.y.shape[1]):
                    y_train_shuffled = np.random.permutation(train_dataset.y)
                    if self.preprocess_y[0] is not None:
                        for preprocessor in self.preprocess_y:
                            y_train_shuffled = preprocessor.fit_transform(
                                y_train_shuffled
                            )
                    if self.preprocess_x:
                        X_transformed = self.preprocess_pipeline.transform(
                            train_dataset.X
                        )
                        X_transformed = pd.DataFrame(X_transformed)
                    else:
                        X_transformed = train_dataset.X
                    trained_model = self.pipeline.fit(
                        X_transformed, y_train_shuffled.ravel()
                    )
                    y_pred_train = self._predict_with_X(
                        train_dataset.X, trained_model
                    ).reshape(-1, 1)
                    train_metrics_result = self._get_metrics(
                        y_train_shuffled.ravel(), y_pred_train.ravel()
                    )
                    test_metrics_result = self._evaluate_with_model(
                        test_dataset.y.to_numpy(),
                        test_dataset.X,
                        trained_model,
                        output=output,
                    )
                    self.randomization_test_results.setdefault(
                        "iteration_" + str(iteration), {}
                    )

                    self.randomization_test_results["iteration_" + str(iteration)][
                        self.dataset.y_cols[output]
                    ] = {"Train": train_metrics_result, "Test": test_metrics_result}

            else:
                y_train_shuffled = np.random.permutation(train_dataset.y)
                if self.preprocess_y[0] is not None:
                    for preprocessor in self.preprocess_y:
                        y_train_shuffled = preprocessor.fit_transform(y_train_shuffled)
                if self.preprocess_x:
                    X_transformed = self.preprocess_pipeline.transform(train_dataset.X)
                    X_transformed = pd.DataFrame(X_transformed)
                else:
                    X_transformed = train_dataset.X
                trained_model = self.pipeline.fit(
                    X_transformed, y_train_shuffled.ravel()
                )
                y_pred_train = self._predict_with_X(
                    train_dataset.X, trained_model
                ).reshape(-1, 1)
                train_metrics_result = self._get_metrics(
                    y_train_shuffled.ravel(), y_pred_train.ravel()
                )
                test_metrics_result = self._evaluate_with_model(
                    test_dataset.y.to_numpy(),
                    test_dataset.X,
                    trained_model,
                    output=0,
                )
                self.randomization_test_results["iteration_" + str(iteration)] = {
                    "Train": train_metrics_result,
                    "Test": test_metrics_result,
                }

        return self.randomization_test_results

    def _get_metrics(self, y_true, y_pred):
        """
        Get metrics based on the task type.

        Args:
            y_true: The true values.
            y_pred: The predicted values.

        Returns:
            Metrics.
        """
        if self.task.upper() == "REGRESSION":
            return SklearnModel._get_regression_metrics(y_true, y_pred)
        if self._labels_are_strings(y_pred):
            y_pred = self.preprocess_y[0].transform(y_pred)
        if self._labels_are_strings(y_true):
            y_true = self.preprocess_y[0].transform(y_true)
        if self.task.upper() == "MULTICLASS_CLASSIFICATION":
            return SklearnModel._get_classification_metrics(y_true, y_pred)
        else:
            return SklearnModel._get_classification_metrics(y_true, y_pred)

    @staticmethod
<<<<<<< HEAD
    def _get_classification_metrics(y_true, y_pred, binary=True):
        """
        Get classification metrics.

        Args:
            y_true: The true values.
            y_pred: The predicted values.
            binary (bool): Whether the classification is binary.

        Returns:
            Classification metrics.
        """
        conf_mat = metrics.multilabel_confusion_matrix(y_true=y_true, y_pred=y_pred)

=======
    def _get_classification_metrics(y_true, y_pred):
>>>>>>> 8f6da6a2
        eval_metrics = {
            "accuracy": metrics.accuracy_score(y_true=y_true, y_pred=y_pred),
            "balancedAccuracy": metrics.balanced_accuracy_score(
                y_true=y_true, y_pred=y_pred
            ),
            "precision": metrics.recall_score(
                y_true=y_true, y_pred=y_pred, average=None
            ),
            "recall": metrics.precision_score(
                y_true=y_true, y_pred=y_pred, average=None
            ),
            "f1Score": metrics.f1_score(y_true=y_true, y_pred=y_pred, average=None),
            "jaccard": metrics.jaccard_score(
                y_true=y_true, y_pred=y_pred, average=None
            ),
            "matthewsCorrCoef": metrics.matthews_corrcoef(y_true=y_true, y_pred=y_pred),
            "confusionMatrix": metrics.confusion_matrix(y_true=y_true, y_pred=y_pred),
        }
        return eval_metrics

    @staticmethod
    def _get_regression_metrics(y_true, y_pred):
        """
        Get regression metrics.

        Args:
            y_true: The true values.
            y_pred: The predicted values.

        Returns:
            Regression metrics.
        """
        if isinstance(y_pred, list):
            y_pred = np.array(y_pred)
        if isinstance(y_true, list):
            y_true = np.array(y_true)

        if y_true.ndim == 2:
            y_true = y_true.ravel()
        if y_pred.ndim == 2:
            y_pred = y_pred.ravel()

        mae = metrics.mean_absolute_error(y_true=y_true, y_pred=y_pred)
        r2 = metrics.r2_score(y_true=y_true, y_pred=y_pred)
        rmse = metrics.root_mean_squared_error(y_true=y_true, y_pred=y_pred)

        eval_metrics = {
            "r2": r2,
            "mae": mae,
            "rmse": rmse,
        }

        return eval_metrics<|MERGE_RESOLUTION|>--- conflicted
+++ resolved
@@ -1121,24 +1121,17 @@
             return SklearnModel._get_classification_metrics(y_true, y_pred)
 
     @staticmethod
-<<<<<<< HEAD
-    def _get_classification_metrics(y_true, y_pred, binary=True):
+    def _get_classification_metrics(y_true, y_pred):
         """
         Get classification metrics.
 
         Args:
             y_true: The true values.
             y_pred: The predicted values.
-            binary (bool): Whether the classification is binary.
 
         Returns:
             Classification metrics.
         """
-        conf_mat = metrics.multilabel_confusion_matrix(y_true=y_true, y_pred=y_pred)
-
-=======
-    def _get_classification_metrics(y_true, y_pred):
->>>>>>> 8f6da6a2
         eval_metrics = {
             "accuracy": metrics.accuracy_score(y_true=y_true, y_pred=y_pred),
             "balancedAccuracy": metrics.balanced_accuracy_score(
