import sklearn
from typing import Any, Dict, Optional
from jaqpotpy.datasets.jaqpotpy_dataset import JaqpotpyDataset
from jaqpotpy.descriptors.base_classes import MolecularFeaturizer
from jaqpotpy.models import Evaluator, Preprocess
from jaqpotpy.api.get_installed_libraries import get_installed_libraries
from jaqpotpy.api.openapi.models import (
    FeatureType,
    FeaturePossibleValue,
    ModelType,
    ModelExtraConfig,
    Transformer,
    ModelTask,
)
import jaqpotpy
from skl2onnx import convert_sklearn
from skl2onnx.common.data_types import (
    FloatTensorType,
    DoubleTensorType,
    Int64TensorType,
    Int32TensorType,
    Int8TensorType,
    UInt8TensorType,
    BooleanTensorType,
    StringTensorType,
)
from onnxruntime import InferenceSession
import numpy as np
from sklearn.preprocessing import StandardScaler
from sklearn.compose import ColumnTransformer
from jaqpotpy.models.base_classes import Model
from jaqpotpy.doa.doa import DOA


class SklearnModel(Model):
    def __init__(
        self,
        dataset: JaqpotpyDataset,
        model: Any,
        doa: Optional[DOA or list] = None,
        preprocessor: Preprocess = None,
        evaluator: Evaluator = None,
    ):
        self.dataset = dataset
        self.featurizer = dataset.featurizer
        self.model = model
        self.pipeline = None
        self.trained_model = None
        self.doa = doa if isinstance(doa, list) else [doa] if doa else []
        self.evaluator = evaluator
        self.preprocess = preprocessor
        self.preprocessing_y = None
        self.transformers_y = {}
        self.libraries = None
        self.version = [sklearn.__version__]
        self.jaqpotpy_version = jaqpotpy.__version__
        self.task = self.dataset.task
        self.initial_types = None
        self.onnx_model = None
        self.onnx_opset = None
        self.type = ModelType("SKLEARN")
        self.independentFeatures = None
        self.dependentFeatures = None
        self.extra_config = ModelExtraConfig()

    def _dtypes_to_jaqpotypes(self):
        for feature in self.independentFeatures + self.dependentFeatures:
            if feature["featureType"] in ["SMILES"]:
                feature["featureType"] = FeatureType.SMILES
            elif feature["featureType"] in ["int", "int64"]:
                feature["featureType"] = FeatureType.INTEGER
            elif feature["featureType"] in ["float", "float64"]:
                feature["featureType"] = FeatureType.FLOAT
            elif feature["featureType"] in ["string, object", "O"]:
                feature["featureType"] = FeatureType.CATEGORICAL
                categories = self.dataset.X[feature["key"]].unique()
                feature["possible_values"] = list(
                    FeaturePossibleValue(category, category) for category in categories
                )

    def _extract_attributes(self, trained_class, trained_class_type):
        if trained_class_type == "doa":
            attributes = trained_class._doa_attributes
        elif trained_class_type == "featurizer":
            attributes = self.dataset.featurizers_attributes.get(
                trained_class.__class__.__name__
            )
        else:
            attributes = trained_class.__dict__
        return {
            k: (
                v.tolist()
                if isinstance(v, np.ndarray)
                else v.item()
                if isinstance(v, (np.int64, np.float64))
                else v
            )
            for k, v in attributes.items()
        }

    def _add_class_to_extraconfig(self, added_class, added_class_type):
        configurations = {}

        for attr_name, attr_value in self._extract_attributes(
            added_class, added_class_type
        ).items():
            configurations[attr_name] = attr_value

        if added_class_type == "preprocessor":
            self.extra_config.preprocessors.append(
                Transformer(name=added_class.__class__.__name__, config=configurations)
            )
        elif added_class_type == "featurizer":
            self.extra_config.featurizers.append(
                Transformer(name=added_class.__class__.__name__, config=configurations)
            )
        elif added_class_type == "doa":
            self.extra_config.doa.append(
                Transformer(name=added_class.__class__.__name__, config=configurations)
            )

    def _map_onnx_dtype(self, dtype, shape=1):
        if dtype == "int64":
            return Int64TensorType(shape=[None, shape])
        elif dtype == "int32":
            return Int32TensorType(shape=[None, shape])
        elif dtype == "int8":
            return Int8TensorType(shape=[None, shape])
        elif dtype == "uint8":
            return UInt8TensorType(shape=[None, shape])
        elif dtype == "bool":
            return BooleanTensorType(shape=[None, shape])
        elif dtype == "float32":
            return FloatTensorType(shape=[None, shape])
        elif dtype == "float64":
            return DoubleTensorType(shape=[None, shape])
        elif dtype in ["string", "object", "category"]:
            return StringTensorType(shape=[None, shape])
        else:
            return None

    def _map_dtype_from_onnx(self, onnx_dtype):
        if isinstance(onnx_dtype, Int64TensorType):
            return "int64"
        elif isinstance(onnx_dtype, Int32TensorType):
            return "int32"
        elif isinstance(onnx_dtype, Int8TensorType):
            return "int8"
        elif isinstance(onnx_dtype, UInt8TensorType):
            return "uint8"
        elif isinstance(onnx_dtype, BooleanTensorType):
            return "bool"
        elif isinstance(onnx_dtype, FloatTensorType):
            return "float32"
        elif isinstance(onnx_dtype, DoubleTensorType):
            return "float64"
        elif isinstance(onnx_dtype, StringTensorType):
            return "string"
        else:
            return None

    def _create_onnx(self):
        name = self.model.__class__.__name__ + "_ONNX"
        self.initial_types = []
        dtype_array = self.dataset.X.dtypes.values
        dtype_str_array = np.array([str(dtype) for dtype in dtype_array])
<<<<<<< HEAD
        all_numerical = all(
            dtype in ["float32", "float64", "int32", "int64", "bool", "int8"]
=======
        all_same_numerical = all(
            dtype
            in [
                "int8",
                "int16",
                "int32",
                "int64",
                "uint8",
                "uint16",
                "uint32",
                "uint64",
                "float16",
                "float32",
                "float64",
                "bool",
            ]
>>>>>>> 2c07e0ba
            for dtype in dtype_str_array
        )
        if all_numerical:
            self.initial_types = [
                (
                    "input",
                    self._map_onnx_dtype("float32", len(self.dataset.X.columns)),
                )
            ]
        else:
            for i, feature in enumerate(self.dataset.X.columns):
                self.initial_types.append(
                    (
                        self.dataset.X.columns[i],
                        self._map_onnx_dtype(self.dataset.X[feature].dtype.name),
                    )
                )
        self.onnx_model = convert_sklearn(
            self.trained_model,
            initial_types=self.initial_types,
            name=name,
            options={StandardScaler: {"div": "div_cast"}},
            # options={"zipmap": False},
        )
        self.onnx_opset = self.onnx_model.opset_import[0].version

    def fit(self, onnx_options: Optional[Dict] = None):
        self.libraries = get_installed_libraries()
        if isinstance(self.featurizer, (MolecularFeaturizer, list)):
            if not isinstance(self.featurizer, list):
                self.featurizer = [self.featurizer]
            self.extra_config.featurizers = []
            for featurizer_i in self.featurizer:
                self._add_class_to_extraconfig(featurizer_i, "featurizer")

        if self.dataset.y is None:
            raise TypeError(
                "dataset.y is None. Please provide a target variable for the model."
            )
        # Get X and y from dataset
        X = self.dataset.__get_X__()
        y = self.dataset.__get_Y__()

        if self.doa:
            self.extra_config.doa = []
            # if not isinstance(self.doa, list):
            #     self.doa = [self.doa]
            for doa_method in self.doa:
                doa_method.fit(X=X)
                self._add_class_to_extraconfig(doa_method, "doa")

        if len(self.dataset.y_cols) == 1:
            y = y.to_numpy().ravel()

        # if preprocessing was applied to either X,y or both
        if self.preprocess is not None:
            self.pipeline = sklearn.pipeline.Pipeline(steps=[])
            # Apply preprocessing on design matrix X
            pre_keys = self.preprocess.classes.keys()
            if len(pre_keys) > 0:
                for preprocessor in pre_keys:
                    self.pipeline.steps.append(
                        (preprocessor, self.preprocess.classes.get(preprocessor))
                    )
            self.pipeline.steps.append(("model", self.model))

            # Apply preprocessing of response vector y
            pre_y_keys = self.preprocess.classes_y.keys()

            if len(pre_y_keys) > 0:
                if (
                    self.task == "BINARY_CLASSIFICATION"
                    or self.task == "MULTICLASS_CLASSIFICATION"
                ):
                    raise ValueError(
                        "Target labels cannot be preprocessed for classification tasks. Remove any assigned preprocessing for y."
                    )
                else:
                    preprocess_names_y = []
                    preprocess_classes_y = []
                    y_scaled = self.dataset.__get_Y__()
                    self.extra_config.preprocessors = []
                    for pre_y_key in pre_y_keys:
                        pre_y_function = self.preprocess.classes_y.get(pre_y_key)
                        y_scaled = pre_y_function.fit_transform(y_scaled)
                        self.preprocess.register_fitted_class_y(
                            pre_y_key, pre_y_function
                        )
                        preprocess_names_y.append(pre_y_key)
                        preprocess_classes_y.append(pre_y_function)
                        self._add_class_to_extraconfig(pre_y_function, "preprocessor")

                    if len(self.dataset.y_cols) == 1:
                        y_scaled = y_scaled.ravel()
                    self.preprocessing_y = preprocess_classes_y
                    self.trained_model = self.pipeline.fit(X, y_scaled)
            else:
                self.trained_model = self.pipeline.fit(X, y)
        # case where no preprocessing was provided
        else:
            self.trained_model = self.model.fit(X, y)

        if self.dataset.smiles_cols:
            self.independentFeatures = list(
                {
                    "key": self.dataset.smiles_cols[smiles_col_i],
                    "name": self.dataset.smiles_cols[smiles_col_i],
                    "featureType": "SMILES",
                }
                for smiles_col_i in range(len(self.dataset.smiles_cols))
            )
        else:
            self.independentFeatures = list()
        if self.dataset.x_cols:
            self.independentFeatures += list(
                {"key": feature, "name": feature, "featureType": X[feature].dtype}
                for feature in self.dataset.x_cols
            )
        self.dependentFeatures = list(
            {
                "key": feature,
                "name": feature,
                "featureType": self.dataset.__get_Y__()[feature].dtype,
            }
            for feature in self.dataset.y_cols
        )
        self._dtypes_to_jaqpotypes()

        self._create_onnx()

        if self.evaluator:
            self.__eval__()
        return self

    def predict(self, dataset: JaqpotpyDataset):
        if not isinstance(dataset, JaqpotpyDataset):
            raise TypeError("Expected dataset to be of type JaqpotpyDataset")
        sklearn_prediction = self.trained_model.predict(dataset.X)
        if self.preprocess is not None:
            if self.preprocessing_y:
                for f in self.preprocessing_y[::-1]:
                    if len(self.dataset.y_cols) == 1:
                        sklearn_prediction = f.inverse_transform(
                            sklearn_prediction.reshape(1, -1)
                        ).flatten()
                    else:
                        sklearn_prediction = f.inverse_transform(sklearn_prediction)
        return sklearn_prediction

    def predict_proba(self, dataset: JaqpotpyDataset):
        if not isinstance(dataset, JaqpotpyDataset):
            raise TypeError("Expected dataset to be of type JaqpotpyDataset")
        if self.task == "regression":
            raise ValueError("predict_proba is available only for classification tasks")
        sklearn_probs = self.trained_model.predict_proba(dataset.X)
        sklearn_probs_list = [
            max(sklearn_probs[instance]) for instance in range(len(sklearn_probs))
        ]
        return sklearn_probs_list

    def predict_onnx(self, dataset: JaqpotpyDataset):
        if not isinstance(dataset, JaqpotpyDataset):
            raise TypeError("Expected dataset to be of type JaqpotpyDataset")
        sess = InferenceSession(self.onnx_model.SerializeToString())
        if len(self.initial_types) == 1:
            input_dtype = (
                # self._map_dtype_from_onnx(self.initial_types[0][1])
                "float32"
                if isinstance(self.initial_types[0][1], FloatTensorType)
                else "string"
            )
            input_data = {
                sess.get_inputs()[0].name: dataset.X.values.astype(input_dtype)
            }
        else:
            input_data = {
                sess.get_inputs()[i].name: dataset.X[
                    self.initial_types[i][0]
                ].values.reshape(-1, 1)
                for i in range(len(self.initial_types))
            }
        onnx_prediction = sess.run(None, input_data)
        if len(self.dataset.y_cols) == 1:
            onnx_prediction[0] = onnx_prediction[0].reshape(-1, 1)
        if self.preprocess is not None:
            if self.preprocessing_y:
                for f in self.preprocessing_y[::-1]:
                    onnx_prediction[0] = f.inverse_transform(onnx_prediction[0])
        if len(self.dataset.y_cols) == 1:
            return onnx_prediction[0].flatten()
        return onnx_prediction[0]

    def predict_proba_onnx(self, dataset: JaqpotpyDataset):
        if not isinstance(dataset, JaqpotpyDataset):
            raise TypeError("Expected dataset to be of type JaqpotpyDataset")
        if self.task == "regression":
            raise ValueError(
                "predict_onnx_proba is available only for classification tasks"
            )
        sess = InferenceSession(self.onnx_model.SerializeToString())
        if len(self.initial_types) == 1:
            input_dtype = (
                # self._map_dtype_from_onnx(self.initial_types[0][1])
                "float32"
                if isinstance(self.initial_types[0][1], FloatTensorType)
                else "string"
            )
            input_data = {
                sess.get_inputs()[0].name: dataset.X.values.astype(input_dtype)
            }
        else:
            input_data = {
                sess.get_inputs()[i].name: dataset.X[
                    self.initial_types[i][0]
                ].values.reshape(-1, 1)
                for i in range(len(self.initial_types))
            }
        onnx_probs = sess.run(None, input_data)
        onnx_probs_list = [
            max(onnx_probs[1][instance])  # .values())
            for instance in range(len(onnx_probs[1]))
        ]
        return onnx_probs_list

    def __eval__(self):
        if self.evaluator.dataset.df is not None:
            pass
        else:
            self.evaluator.dataset.create()
        X = self.evaluator.dataset.__get_X__()
        if self.preprocess:
            pre_keys = self.preprocess.classes.keys()
            for pre_key in pre_keys:
                preprocess_func = self.preprocess.fitted_classes.get(pre_key)
                X = preprocess_func.transform(X)
        sess = InferenceSession(self.onnx_model.SerializeToString())
        input_name = sess.get_inputs()[0].name
        X = np.array(X.astype(float).copy())
        preds = sess.run(None, {input_name: X.astype(np.float32)})
        preds = preds[0].flatten()
        preds_t = []
        for p in preds:
            try:
                if self.preprocessing_y:
                    for f in self.preprocessing_y:
                        p = f.inverse_transform(p.reshape(1, -1))
                        preds_t.append(p)
            except AttributeError:
                pass
            preds_t.append(p)
        eval_keys = self.evaluator.functions.keys()
        for eval_key in eval_keys:
            eval_function = self.evaluator.functions.get(eval_key)
            try:
                if self.preprocessing_y:
                    for f in self.preprocessing_y:
                        truth = f.inverse_transform(self.evaluator.dataset.__get_Y__())
                    print(eval_key + ": " + str(eval_function(truth, preds_t)))
            except AttributeError:
                print(
                    eval_key
                    + ": "
                    + str(eval_function(self.evaluator.dataset.__get_Y__(), preds_t))
                )
                pass
            # print(eval_key + ": " + str(eval_function(self.evaluator.dataset.__get_Y__(), preds_t)))
            # print(eval_key + ": " + str(eval_function(self.evaluator.dataset.__get_Y__(), preds)))

    def deploy_on_jaqpot(self, jaqpot, name, description, visibility):
        jaqpot.deploy_sklearn_model(
            model=self, name=name, description=description, visibility=visibility
        )<|MERGE_RESOLUTION|>--- conflicted
+++ resolved
@@ -164,10 +164,6 @@
         self.initial_types = []
         dtype_array = self.dataset.X.dtypes.values
         dtype_str_array = np.array([str(dtype) for dtype in dtype_array])
-<<<<<<< HEAD
-        all_numerical = all(
-            dtype in ["float32", "float64", "int32", "int64", "bool", "int8"]
-=======
         all_same_numerical = all(
             dtype
             in [
@@ -184,7 +180,6 @@
                 "float64",
                 "bool",
             ]
->>>>>>> 2c07e0ba
             for dtype in dtype_str_array
         )
         if all_numerical:
