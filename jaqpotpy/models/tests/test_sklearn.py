"""Tests for sklearn models through the jaqpotpy module."""

import unittest
import pandas as pd
import os
import numpy as np

from sklearn.ensemble import RandomForestClassifier, RandomForestRegressor
from sklearn.feature_selection import VarianceThreshold
from sklearn.preprocessing import StandardScaler, MinMaxScaler
from jaqpotpy.descriptors.molecular import TopologicalFingerprint
from jaqpotpy.datasets import JaqpotpyDataset
from jaqpotpy.models import SklearnModel


# Add the following tests:
# 1.regression model
#  1.a. x and y preprocessed
#  1.b. only x preprocessed
#  1.c. only y preprocessed
#  1.d. no preprocessesing
# 1.Classification model
#  1.a. x and y preprocessed
#  1.b. only x preprocessed
#  1.c. only y preprocessed
#  1.d. no preprocessesing


class TestModels(unittest.TestCase):
    """TestModels is a unit testing class for validating various machine learning models applied to molecular datasets.
    It uses the unittest framework to run tests on classification and regression tasks, evaluating model performance
    and ensuring correct implementation.

    Attributes
    ----------
        smiles (list): A list of SMILES strings representing molecular structures used for testing.
        activity (list): A list of binary classification labels corresponding to the molecules in mols.
        classification_dataset (list): A list of continuous regression targets corresponding to the molecules in mols.
        regression_dataset (list): A list of continuous regression targets corresponding to the molecules in mols.
        X_train, X_test, y_train, y_test  (list): A list of continuous regression targets corresponding to the molecules in mols.
        y_test (list): A list of continuous regression targets corresponding to the molecules in mols.

    Methods
    -------
        test_rf_classification(): Tests a RandomForestClassifier on a molecular dataset with
                                          Mordred fingerprints for classification.
        test_rf_classification(): Tests a RandomForestRegressor on a molecular dataset with
                                          Mordred fingerprints for regression.
        test_predict_proba(): Tests the probability prediction of an SVC model using RDKit descriptors for classification.
        test_eval(): Tests the evaluation of an SVC model using various scoring functions for regression.
        test_ALL_regression_ONNX(): Tests all available regression models in scikit-learn for ONNX compatibility.
        test_ONE_regression_ONNX(): Tests a specific regression model (ARDRegression) for ONNX compatibility.
        test_ALL_classification_ONNX(): Tests all available classification models in scikit-learn for ONNX compatibility.
        test_ONE_classification_ONNX(): Tests a specific classification model (QuadraticDiscriminantAnalysis) for ONNX compatibility.

    """

    def setUp(self) -> None:
        script_dir = os.path.dirname(__file__)
        test_data_dir = os.path.abspath(os.path.join(script_dir, "../../test_data"))
        clasification_csv_file_path = os.path.join(
            test_data_dir, "test_data_smiles_classification.csv"
        )
        multi_classification_csv_file_path = os.path.join(
            test_data_dir, "test_data_smiles_multi_classification.csv"
        )
        multi_classification_csv_file_path = os.path.join(
            test_data_dir, "test_data_smiles_multi_classification.csv"
        )
        regression_csv_file_path = os.path.join(
            test_data_dir, "test_data_smiles_regression.csv"
        )
        prediction_csv_file_path = os.path.join(
            test_data_dir, "test_data_smiles_prediction_dataset.csv"
        )
        multiclass_csv_file_path = os.path.join(
            test_data_dir, "test_data_smiles_prediction_dataset_multiclass.csv"
        )
        prediction_csv_file_path = os.path.join(
            test_data_dir, "test_data_smiles_prediction_dataset.csv"
        )
        multiclass_csv_file_path = os.path.join(
            test_data_dir, "test_data_smiles_prediction_dataset_multiclass.csv"
        )
        multioutput_regression_csv_file_path = os.path.join(
            test_data_dir, "test_data_smiles_regression_multioutput.csv"
        )

        self.classification_df = pd.read_csv(clasification_csv_file_path)
        self.multi_classification_df = pd.read_csv(multi_classification_csv_file_path)
        self.regression_df = pd.read_csv(regression_csv_file_path)
        self.regression_multioutput_df = pd.read_csv(
            multioutput_regression_csv_file_path
        )
        self.prediction_df = pd.read_csv(prediction_csv_file_path)
        self.prediction_multiclass_df = pd.read_csv(multiclass_csv_file_path)

    def test_SklearnModel_classification_no_preprocessing(self):
        """Test RandomForestClassifier on a molecular dataset with TopologicalFingerprint fingerprints for classification.
        No preprocessing is applied on the data.
        """
        featurizer = TopologicalFingerprint()
        dataset = JaqpotpyDataset(
            df=self.classification_df,
            y_cols=["ACTIVITY"],
            smiles_cols=None,
            x_cols=["X1", "X2"],
            task="binary_classification",
            featurizer=featurizer,
        )
        model = RandomForestClassifier(random_state=42)
        jaqpot_model = SklearnModel(
            dataset=dataset, doa=None, model=model, preprocess_x=None
        )
        jaqpot_model.fit(onnx_options={StandardScaler: {"div": "div_cast"}})
        validation_dataset = dataset = JaqpotpyDataset(
            df=self.prediction_df,
            y_cols=None,
            smiles_cols=None,
            x_cols=["X1", "X2"],
            task="binary_classification",
            featurizer=featurizer,
        )

        skl_predictions = jaqpot_model.predict(validation_dataset)
        skl_probabilities = jaqpot_model.predict_proba(validation_dataset)
        onnx_predictions = jaqpot_model.predict_onnx(validation_dataset)
        onnx_probabilities = jaqpot_model.predict_proba_onnx(validation_dataset)

        assert np.array_equal(
            skl_predictions, [1, 0, 0, 1, 1]
        ), f"Expected skl_predictions == [1, 0, 0, 1, 1], got {skl_predictions}"
        assert np.allclose(
            skl_probabilities,
            [0.7937499999999997, 0.69, 0.7427857142857142, 0.6573333333333332, 0.88],
            atol=1e-2,
        ), (
            f"Expected skl_probabilities == [0.7937499999999997, 0.69, 0.7427857142857142, 0.6573333333333332, 0.88]"
            f"got {skl_probabilities}"
        )

        assert np.array_equal(
            onnx_predictions, [1, 0, 0, 1, 1]
        ), f"Expected onnx_predictions == [1, 0, 0, 1, 1], got {onnx_predictions}"
        assert np.allclose(
            onnx_probabilities,
            [
                0.7937495708465576,
                0.690000057220459,
                0.7427858114242554,
                0.6573330163955688,
                0.8799994587898254,
            ],
            atol=1e-2,
        ), f"Expected onnx_probabilities == [0.7937495708465576, 0.690000057220459, 0.7427858114242554, 0.6573330163955688, 0.8799994587898254], got {onnx_probabilities}"

    def test_SklearnModel_classification_x_preprocessing(self):
        """Test RandomForestClassifier on a molecular dataset with TopologicalFingerprint for classification.
        Preprocessing is applied only on the input features.
        """
        featurizer = TopologicalFingerprint()
        dataset = JaqpotpyDataset(
            df=self.classification_df,
            y_cols=["ACTIVITY"],
            smiles_cols=None,
            x_cols=["X1", "X2"],
            task="binary_classification",
            featurizer=featurizer,
        )
        model = RandomForestClassifier(random_state=42)
        pre = StandardScaler()
        jaqpot_model = SklearnModel(
            dataset=dataset, doa=None, model=model, preprocess_x=pre
        )
        jaqpot_model.fit(onnx_options={StandardScaler: {"div": "div_cast"}})
        validation_dataset = dataset = JaqpotpyDataset(
            df=self.prediction_df,
            y_cols=None,
            smiles_cols=None,
            x_cols=["X1", "X2"],
            task="binary_classification",
            featurizer=featurizer,
        )

        skl_predictions = jaqpot_model.predict(validation_dataset)
        skl_probabilities = jaqpot_model.predict_proba(validation_dataset)
        onnx_predictions = jaqpot_model.predict_onnx(validation_dataset)
        onnx_probabilities = jaqpot_model.predict_proba_onnx(validation_dataset)

        assert np.array_equal(
            skl_predictions, [1, 0, 0, 1, 1]
        ), f"Expected skl_predictions == [1, 0, 0, 1, 1], got {skl_predictions}"
        assert np.allclose(
            skl_probabilities,
            [0.7837499999999997, 0.69, 0.7327857142857142, 0.6873333333333332, 0.88],
            atol=1e-2,
        ), f"Expected skl_probabilities == [0.7837499999999997, 0.69, 0.7327857142857142, 0.6873333333333332, 0.88], got {skl_probabilities}"

        assert np.array_equal(
            onnx_predictions, [1, 0, 0, 1, 1]
        ), f"Expected onnx_predictions == [1, 0, 0, 1, 1], got {onnx_predictions}"
        assert np.allclose(
            onnx_probabilities,
            [
                0.7837496399879456,
                0.6600000858306885,
                0.7427858114242554,
                0.6873330473899841,
                0.8799994587898254,
            ],
            atol=1e-2,
        ), f"Expected onnx_probabilities == [0.7837496399879456, 0.6600000858306885, 0.7427858114242554, 0.6873330473899841, 0.8799994587898254], got {onnx_probabilities}"

    def test_SklearnModel_classification_y_preprocessing(self):
        """Test RandomForestClassifier on a molecular dataset with TopologicalFingerprint for classification.

        This test is for checking the error handling regarding the transformations of y labels in
        classification tasks. Specifically, if any scaling method is selected for y labels, an
        error must be raised.
        Test RandomForestClassifier on a molecular dataset with TopologicalFingerprint for classification.

        This test is for checking the error handling regarding the transformations of y labels in
        classification tasks. Specifically, if any scaling method is selected for y labels, an
        error must be raised.
        """
        featurizer = TopologicalFingerprint()
        dataset = JaqpotpyDataset(
            df=self.classification_df,
            y_cols=["ACTIVITY"],
            smiles_cols=None,
            x_cols=["X1", "X2"],
            task="binary_classification",
            featurizer=featurizer,
        )
        model = RandomForestClassifier(random_state=42)
        pre = StandardScaler()
        jaqpot_model = SklearnModel(
            dataset=dataset, doa=None, model=model, preprocess_y=pre
        )
        with self.assertRaises(ValueError) as context:
            jaqpot_model.fit()
        self.assertTrue(
            "Target labels cannot be preprocessed for classification tasks. Remove any assigned preprocessing for y."
            in str(context.exception)
        )

    def test_SklearnModel_classification_xy_preprocessing1(self):
        featurizer = TopologicalFingerprint()
        dataset = JaqpotpyDataset(
            df=self.classification_df,
            y_cols=["ACTIVITY"],
            smiles_cols=None,
            x_cols=["X1", "X2"],
            task="binary_classification",
            featurizer=featurizer,
        )
        model = RandomForestClassifier(random_state=42)
        pre = StandardScaler()
        jaqpot_model = SklearnModel(
            dataset=dataset, doa=None, model=model, preprocess_y=pre
        )
        with self.assertRaises(ValueError) as context:
            jaqpot_model.fit()
        self.assertTrue(
            "Target labels cannot be preprocessed for classification tasks. Remove any assigned preprocessing for y."
            in str(context.exception)
        )

    def test_SklearnModel_classification_xy_preprocessing2(self):
        """Test RandomForestClassifier on a molecular dataset with TopologicalFingerprint for classification.

        This test is for checking the error handling regarding the transformations of y labels in
        classification tasks. Specifically, if any scaling method is selected for y labels, an
        error must be raised. This test is different from the previous one, as it checks the case
        where both x and y columns are preprocessed.
        Test RandomForestClassifier on a molecular dataset with TopologicalFingerprint for classification.

        This test is for checking the error handling regarding the transformations of y labels in
        classification tasks. Specifically, if any scaling method is selected for y labels, an
        error must be raised. This test is different from the previous one, as it checks the case
        where both x and y columns are preprocessed.
        """
        featurizer = TopologicalFingerprint()
        dataset = JaqpotpyDataset(
            df=self.classification_df,
            y_cols=["ACTIVITY"],
            smiles_cols=None,
            x_cols=["X1", "X2"],
            task="binary_classification",
            featurizer=featurizer,
        )
        model = RandomForestClassifier(random_state=42)
        pre_x = StandardScaler()
        pre_y = StandardScaler()
        jaqpot_model = SklearnModel(
            dataset=dataset,
            doa=None,
            model=model,
            preprocess_x=pre_x,
            preprocess_y=pre_y,
        )

        with self.assertRaises(ValueError) as context:
            jaqpot_model.fit()
        self.assertTrue(
            "Target labels cannot be preprocessed for classification tasks. Remove any assigned preprocessing for y."
            in str(context.exception)
        )

    def test_SklearnModel_multi_classification_no_preprocessing(self):
        featurizer = TopologicalFingerprint()
        dataset = JaqpotpyDataset(
            df=self.classification_df,
            y_cols=["ACTIVITY"],
            smiles_cols=None,
            x_cols=["X1", "X2"],
            task="binary_classification",
            featurizer=featurizer,
        )
        model = RandomForestClassifier(random_state=42)
        pre_x = StandardScaler()
        pre_y = StandardScaler()
        jaqpot_model = SklearnModel(
            dataset=dataset,
            doa=None,
            model=model,
            preprocess_x=pre_x,
            preprocess_y=pre_y,
        )

        with self.assertRaises(ValueError) as context:
            jaqpot_model.fit()
        self.assertTrue(
            "Target labels cannot be preprocessed for classification tasks. Remove any assigned preprocessing for y."
            in str(context.exception)
        )

    def test_SklearnModel_multi_classification_x_preprocessing(self):
        """Test RandomForestClassifier on a molecular dataset with TopologicalFingerprint fingerprints for multi-classification.
        Preprocessing is applied only on x features.
        """
        featurizer = TopologicalFingerprint()
        dataset = JaqpotpyDataset(
            df=self.multi_classification_df,
            y_cols=["ACTIVITY"],
            smiles_cols=["SMILES"],
            x_cols=["X1", "X2"],
            task="binary_classification",
            featurizer=featurizer,
        )
        model = RandomForestClassifier(random_state=42)
        pre = StandardScaler()
        jaqpot_model = SklearnModel(
            dataset=dataset, doa=None, model=model, preprocess_x=pre
        )
        jaqpot_model.fit(onnx_options={StandardScaler: {"div": "div_cast"}})
        validation_dataset = dataset = JaqpotpyDataset(
            df=self.prediction_multiclass_df,
            y_cols=None,
            smiles_cols=["SMILES"],
            x_cols=["X1", "X2"],
            task="binary_classification",
            featurizer=featurizer,
        )

        skl_predictions = jaqpot_model.predict(validation_dataset)
        skl_probabilities = jaqpot_model.predict_proba(validation_dataset)
        onnx_predictions = jaqpot_model.predict_onnx(validation_dataset)
        onnx_probabilities = jaqpot_model.predict_proba_onnx(validation_dataset)

        assert np.array_equal(
            skl_predictions, [0, 2, 0, 1, 0]
        ), f"Expected skl_predictions == [0, 2, 0, 1, 0], got {skl_predictions}"
        assert np.allclose(
            skl_probabilities, [0.54, 0.72, 0.52, 0.72, 0.51], atol=1e-2
        ), (
            f"Expected skl_probabilities == [0.54, 0.72, 0.52, 0.72, 0.51]"
            f"got {skl_probabilities}"
        )

        assert np.array_equal(
            onnx_predictions, [0, 2, 0, 1, 0]
        ), f"Expected onnx_predictions == [0, 2, 0, 1, 0], got {onnx_predictions}"
        assert np.allclose(
            onnx_probabilities,
            [
                0.539999783039093,
                0.7199996113777161,
                0.5199998021125793,
                0.7199996113777161,
                0.5099998116493225,
            ],
            atol=1e-2,
        ), f"Expected onnx_probabilities == [0.539999783039093, 0.7199996113777161, 0.5199998021125793, 0.7199996113777161, 0.5099998116493225], got {onnx_probabilities}"

    def test_SklearnModel_multi_classification_y_preprocessing(self):
        """Test RandomForestClassifier on a molecular dataset with TopologicalFingerprint for multi-classification.

        This test is for checking the error handling regarding the transformations of y labels in
        classification tasks. Specifically, if any scaling method is selected for y labels, an
        error must be raised.
        """
        featurizer = TopologicalFingerprint()
        dataset = JaqpotpyDataset(
            df=self.multi_classification_df,
            y_cols=["ACTIVITY"],
            smiles_cols=["SMILES"],
            x_cols=["X1", "X2"],
            task="binary_classification",
            featurizer=featurizer,
        )
        model = RandomForestClassifier(random_state=42)
        pre = MinMaxScaler()
        jaqpot_model = SklearnModel(
            dataset=dataset, doa=None, model=model, preprocess_y=pre
        )

        with self.assertRaises(ValueError) as context:
            jaqpot_model.fit()
        self.assertTrue(
            "Target labels cannot be preprocessed for classification tasks. Remove any assigned preprocessing for y."
            in str(context.exception)
        )

    def test_SklearnModel_multi_classification_xy_preprocessing(self):
        """Test RandomForestClassifier on a molecular dataset with TopologicalFingerprint for multi-classification.

        This test is for checking the error handling regarding the transformations of y labels in
        classification tasks. Specifically, if any scaling method is selected for y labels, an
        error must be raised. This test is different from the previous one, as it checks the case
        where both x and y columns are preprocessed.
        """
        featurizer = TopologicalFingerprint()
        dataset = JaqpotpyDataset(
            df=self.multi_classification_df,
            y_cols=["ACTIVITY"],
            smiles_cols=["SMILES"],
            x_cols=["X1", "X2"],
            task="binary_classification",
            featurizer=featurizer,
        )
        model = RandomForestClassifier(random_state=42)
        pre_x = StandardScaler()
        pre_y = MinMaxScaler()
        jaqpot_model = SklearnModel(
            dataset=dataset,
            doa=None,
            model=model,
            preprocess_x=pre_x,
            preprocess_y=pre_y,
        )

        with self.assertRaises(ValueError) as context:
            jaqpot_model.fit()
        self.assertTrue(
            "Target labels cannot be preprocessed for classification tasks. Remove any assigned preprocessing for y."
            in str(context.exception)
        )

    def test_SklearnModel_regression_no_preprocessing(self):
        """Test RandomForestRegressor on a molecular dataset with TopologicalFingerprint fingerprints for regression,
        without any preprocessing on data.
        """
        featurizer = TopologicalFingerprint()
        dataset = JaqpotpyDataset(
            df=self.regression_df,
            y_cols=["ACTIVITY"],
            smiles_cols=["SMILES"],
            x_cols=["X1", "X2"],
            task="regression",
            featurizer=featurizer,
        )
        model = RandomForestRegressor(random_state=42)
        jaqpot_model = SklearnModel(
            dataset=dataset, doa=None, model=model, preprocess_x=None
        )
        jaqpot_model.fit()
        validation_dataset = dataset = JaqpotpyDataset(
            df=self.prediction_df,
            y_cols=None,
            smiles_cols=["SMILES"],
            x_cols=["X1", "X2"],
            task="regression",
            featurizer=featurizer,
        )

        skl_predictions = jaqpot_model.predict(validation_dataset)
        onnx_predictions = jaqpot_model.predict_onnx(validation_dataset)

        assert np.allclose(
            skl_predictions, [2145.41, 84.52, 2406.08, 5928.3, 2484.34], atol=1e-03
        ), f"Expected skl_predictions == [2145.41, 84.52, 2406.08, 5928.3, 2484.34], got {skl_predictions}"
        assert np.allclose(
            onnx_predictions,
            [2145.411, 84.51998, 2406.0806, 5928.299, 2484.3413],
            atol=1e-03,
        ), f"Expected onnx_predictions == [2145.411, 84.51998, 2406.0806, 5928.299, 2484.3413], got {onnx_predictions}"

    def test_SklearnModel_regression_x_preprocessing(self):
        """Test RandomForestRegressor on a molecular dataset with TopologicalFingerprint fingerprints for regression, with preprocessing
        applied only on the input features.
        """
        featurizer = TopologicalFingerprint()
        dataset = JaqpotpyDataset(
            df=self.regression_df,
            y_cols=["ACTIVITY"],
            smiles_cols=["SMILES"],
            x_cols=["X1", "X2"],
            task="regression",
            featurizer=featurizer,
        )
        pre = StandardScaler()
        model = RandomForestRegressor(random_state=42)
        jaqpot_model = SklearnModel(
            dataset=dataset, doa=None, model=model, preprocess_x=pre
        )
        jaqpot_model.fit(onnx_options={StandardScaler: {"div": "div_cast"}})
        validation_dataset = dataset = JaqpotpyDataset(
            df=self.prediction_df,
            y_cols=None,
            smiles_cols=["SMILES"],
            x_cols=["X1", "X2"],
            task="binary_classification",
            featurizer=featurizer,
        )

        skl_predictions = jaqpot_model.predict(validation_dataset)
        onnx_predictions = jaqpot_model.predict_onnx(validation_dataset)

        assert np.allclose(
            skl_predictions, [2146.81, 85.24, 2541.61, 5928.3, 2484.34], atol=1e-02
        ), f"Expected skl_predictions == [2146.81, 85.24, 2541.61, 5928.3, 2484.34], got {skl_predictions}"
        assert np.allclose(
            onnx_predictions,
            [2146.811, 85.239975, 2541.6106, 5928.299, 2484.3413],
            atol=1e-02,
        ), f"Expected onnx_predictions == [2146.811, 85.239975, 2541.6106, 5928.299, 2484.3413], got {onnx_predictions}"

    def test_SklearnModel_regression_y_preprocessing(self):
        """Test RandomForestRegressor on a molecular dataset with TopologicalFingerprint fingerprints for regression, with preprocessing
        applied only on the output variables.
        """
        featurizer = TopologicalFingerprint()
        dataset = JaqpotpyDataset(
            df=self.regression_df,
            y_cols=["ACTIVITY"],
            smiles_cols=None,
            x_cols=["X1", "X2"],
            task="regression",
            featurizer=featurizer,
        )
        pre = MinMaxScaler()
        model = RandomForestRegressor(random_state=42)
        jaqpot_model = SklearnModel(
            dataset=dataset, doa=None, model=model, preprocess_y=pre
        )
        jaqpot_model.fit()
        validation_dataset = dataset = JaqpotpyDataset(
            df=self.prediction_df,
            y_cols=None,
            smiles_cols=None,
            x_cols=["X1", "X2"],
            task="regression",
            featurizer=featurizer,
        )

        skl_predictions = jaqpot_model.predict(validation_dataset)
        onnx_predictions = jaqpot_model.predict_onnx(validation_dataset)

        assert np.allclose(
            skl_predictions,
            [59951.485, 5312.43, 2899.398, 15733.59633333, 7775.086],
            atol=1e-02,
        ), f"Expected skl_predictions == [59951.485, 5312.43, 2899.398, 15733.59633333, 7775.086], got {skl_predictions}"
        assert np.allclose(
            onnx_predictions,
            [59951.508, 5312.4307, 2899.3987, 15733.592, 7775.0854],
            atol=1e-02,
        ), f"Expected onnx_predictions == [59951.508, 5312.4307, 2899.3987, 15733.592, 7775.0854], got {onnx_predictions}"

    def test_SklearnModel_regression_xy_preprocessing(self):
        """Test RandomForestRegressor on a molecular dataset with TopologicalFingerprint fingerprints for regression, with preprocessing
        applied on the input and output variables.
        """
        featurizer = TopologicalFingerprint()
        dataset = JaqpotpyDataset(
            df=self.regression_df,
            y_cols=["ACTIVITY"],
            smiles_cols=None,
            x_cols=["X1", "X2"],
            task="regression",
            featurizer=featurizer,
        )
        pre_x = StandardScaler()
        pre_y = MinMaxScaler()
        model = RandomForestRegressor(random_state=42)
        jaqpot_model = SklearnModel(
            dataset=dataset,
            doa=None,
            model=model,
            preprocess_x=pre_x,
            preprocess_y=pre_y,
        )
        jaqpot_model.fit(onnx_options={StandardScaler: {"div": "div_cast"}})
        validation_dataset = dataset = JaqpotpyDataset(
            df=self.prediction_df,
            y_cols=None,
            smiles_cols=None,
            x_cols=["X1", "X2"],
            task="regression",
            featurizer=featurizer,
        )

        skl_predictions = jaqpot_model.predict(validation_dataset)
        onnx_predictions = jaqpot_model.predict_onnx(validation_dataset)

        assert np.allclose(
            skl_predictions,
            [66860.46, 3289.8, 3410.488, 15118.86633333, 7775.086],
            atol=1e-02,
        ), f"Expected skl_predictions == [66860.46, 3289.8, 3410.488, 15118.86633333, 7775.086], got {skl_predictions}"
        assert np.allclose(
            onnx_predictions,
            [66860.48, 3289.8005, 3410.4897, 15118.862, 7775.0854],
            atol=1e-02,
        ), f"Expected onnx_predictions == [66860.48, 3289.8005, 3410.4897, 15118.862, 7775.0854], got {onnx_predictions}"

    def test_SklearnModel_multiple_regression_no_preprocessing(self):
        """Test RandomForestRegressor on a molecular dataset with TopologicalFingerprint fingerprints for multiple output regression,
        without any preprocessing on data.
        """
        featurizer = TopologicalFingerprint()
        dataset = JaqpotpyDataset(
            df=self.regression_multioutput_df,
            y_cols=["ACTIVITY", "ACTIVITY_2"],
            smiles_cols=["SMILES"],
            x_cols=["X1", "X2"],
            task="regression",
            featurizer=featurizer,
        )

        model = RandomForestRegressor(random_state=42)
        jaqpot_model = SklearnModel(
            dataset=dataset, doa=None, model=model, preprocess_x=None
        )
        jaqpot_model.fit()
        validation_dataset = dataset = JaqpotpyDataset(
            df=self.prediction_df,
            y_cols=None,
            smiles_cols=["SMILES"],
            x_cols=["X1", "X2"],
            task="regression",
            featurizer=featurizer,
        )

        skl_predictions = jaqpot_model.predict(validation_dataset)
        onnx_predictions = jaqpot_model.predict_onnx(validation_dataset)
        skl_expected = np.array(
            [
                [1978.8, 54.75],
                [79.76, 67.75],
                [2901.02, 56.84],
                [6655.53, 56.79],
                [3021.47, 51.88],
            ]
        )

        onnx_expected = np.array(
            [
                [1978.8008, 54.74999],
                [79.76001, 67.75001],
                [2901.02, 56.83998],
                [6655.531, 56.78998],
                [3021.4714, 51.879993],
            ]
        )

        assert np.allclose(
            skl_predictions, skl_expected, atol=1e-02
        ), f"Expected skl_predictions == {skl_expected}, got {skl_predictions}"
        assert np.allclose(
            onnx_predictions, onnx_expected, atol=1e-02
        ), f"Expected onnx_predictions == {onnx_expected}, got {onnx_predictions}"

    def test_SklearnModel_multiple_regression_x_preprocessing(self):
        """Test RandomForestRegressor on a molecular dataset with TopologicalFingerprint fingerprints for multiple output regression,
        with preprocessing only on X data.
        """
        featurizer = TopologicalFingerprint()
        dataset = JaqpotpyDataset(
            df=self.regression_multioutput_df,
            y_cols=["ACTIVITY", "ACTIVITY_2"],
            smiles_cols=["SMILES"],
            x_cols=["X1", "X2"],
            task="regression",
            featurizer=featurizer,
        )

        pre = StandardScaler()

        model = RandomForestRegressor(random_state=42)
        jaqpot_model = SklearnModel(
            dataset=dataset, doa=None, model=model, preprocess_x=pre
        )
        jaqpot_model.fit({StandardScaler: {"div": "div_cast"}})
        validation_dataset = dataset = JaqpotpyDataset(
            df=self.prediction_df,
            y_cols=None,
            smiles_cols=["SMILES"],
            x_cols=["X1", "X2"],
            task="regression",
            featurizer=featurizer,
        )

        skl_predictions = jaqpot_model.predict(validation_dataset)
        onnx_predictions = jaqpot_model.predict_onnx(validation_dataset)
        skl_expected = np.array(
            [
                [1979.73, 55.31],
                [81.48, 67.92],
                [3036.58, 56.12],
                [6655.3, 56.53],
                [3021.47, 51.88],
            ]
        )

        onnx_expected = np.array(
            [
                [1979.7308, 55.30999],
                [81.48, 67.920006],
                [3036.58, 56.119984],
                [6655.301, 56.52998],
                [3021.4714, 51.879993],
            ]
        )

        assert np.allclose(
            skl_predictions, skl_expected, atol=1e-02
        ), f"Expected skl_predictions == {skl_expected}, got {skl_predictions}"
        assert np.allclose(
            onnx_predictions, onnx_expected, atol=1e-02
        ), f"Expected onnx_predictions == {onnx_expected}, got {onnx_predictions}"

    def test_SklearnModel_multiple_regression_y_preprocessing(self):
        """Test RandomForestRegressor on a molecular dataset with TopologicalFingerprint fingerprints for multiple output regression,
        with preprocessing only on Y data.
        """
        featurizer = TopologicalFingerprint()
        dataset = JaqpotpyDataset(
            df=self.regression_multioutput_df,
            y_cols=["ACTIVITY", "ACTIVITY_2"],
            smiles_cols=None,
            x_cols=["X1", "X2"],
            task="regression",
            featurizer=featurizer,
        )

        pre = MinMaxScaler()

        model = RandomForestRegressor(random_state=42)
        jaqpot_model = SklearnModel(
            dataset=dataset, doa=None, model=model, preprocess_y=pre
        )
        jaqpot_model.fit({StandardScaler: {"div": "div_cast"}})
        validation_dataset = dataset = JaqpotpyDataset(
            df=self.prediction_df,
            y_cols=None,
            smiles_cols=None,
            x_cols=["X1", "X2"],
            task="regression",
            featurizer=featurizer,
        )

        skl_predictions = jaqpot_model.predict(validation_dataset)
        onnx_predictions = jaqpot_model.predict_onnx(validation_dataset)
        skl_expected = np.array(
            [
                [1.74146900e04, 8.20650000e01],
                [1.50693300e04, 6.03300000e01],
                [1.46322067e03, 4.09221667e01],
                [1.56947025e05, 1.46026667e01],
                [5.50365600e03, 5.72110000e01],
            ]
        )

        onnx_expected = np.array(
            [
                [1.7414691e04, 8.2064972e01],
                [1.5069329e04, 6.0330032e01],
                [1.4632200e03, 4.0922199e01],
                [1.5694709e05, 1.4602660e01],
                [5.5036543e03, 5.7210995e01],
            ]
        )

        assert np.allclose(
            skl_predictions, skl_expected, atol=1e-02
        ), f"Expected skl_predictions == {skl_expected}, got {skl_predictions}"
        assert np.allclose(
            onnx_predictions, onnx_expected, atol=1e-02
        ), f"Expected onnx_predictions == {onnx_expected}, got {onnx_predictions}"

    def test_SklearnModel_multiple_regression_xy_preprocessing(self):
        """Test RandomForestRegressor on a molecular dataset with TopologicalFingerprint fingerprints for multiple output regression,
        with preprocessing X and Y data.
        """
        featurizer = TopologicalFingerprint()
        dataset = JaqpotpyDataset(
            df=self.regression_multioutput_df,
            y_cols=["ACTIVITY", "ACTIVITY_2"],
            smiles_cols=None,
            x_cols=["X1", "X2"],
            task="regression",
            featurizer=featurizer,
        )

        pre_x = StandardScaler()
        pre_y = MinMaxScaler()

        model = RandomForestRegressor(random_state=42)
        jaqpot_model = SklearnModel(
            dataset=dataset,
            doa=None,
            model=model,
            preprocess_x=pre_x,
            preprocess_y=pre_y,
        )
        jaqpot_model.fit({StandardScaler: {"div": "div_cast"}})
        validation_dataset = dataset = JaqpotpyDataset(
            df=self.prediction_df,
            y_cols=None,
            smiles_cols=None,
            x_cols=["X1", "X2"],
            task="regression",
            featurizer=featurizer,
        )

        skl_predictions = jaqpot_model.predict(validation_dataset)
        onnx_predictions = jaqpot_model.predict_onnx(validation_dataset)
        skl_expected = np.array(
            [
                [1.77626300e04, 8.14450000e01],
                [1.03573300e04, 6.71550000e01],
                [1.46322067e03, 4.09221667e01],
                [1.55443981e05, 1.60260000e01],
                [5.50365600e03, 5.72110000e01],
            ]
        )

        onnx_expected = np.array(
            [
                [1.7762631e04, 8.1444969e01],
                [1.0357326e04, 6.7155022e01],
                [1.4632200e03, 4.0922199e01],
                [1.5544403e05, 1.6025997e01],
                [5.5036543e03, 5.7210995e01],
            ]
        )

        assert np.allclose(
            skl_predictions, skl_expected, atol=1e-02
        ), f"Expected skl_predictions == {skl_expected}, got {skl_predictions}"
        assert np.allclose(
            onnx_predictions, onnx_expected, atol=1e-02
        ), f"Expected onnx_predictions == {onnx_expected}, got {onnx_predictions}"

<<<<<<< HEAD
    def test_SklearnModel_regression_x_multi_preprocessing(self):
        """Test RandomForestRegressor on a molecular dataset with TopologicalFingerprint fingerprints for regression, with preprocessing
        applied only on the input features.
        """
        featurizer = TopologicalFingerprint()
        dataset = JaqpotpyDataset(
            df=self.regression_df,
            y_cols=["ACTIVITY"],
            smiles_cols=["SMILES"],
            x_cols=["X1", "X2"],
            task="regression",
            featurizer=featurizer,
        )
        pre = [StandardScaler(), MinMaxScaler()]
        model = RandomForestRegressor(random_state=42)
        jaqpot_model = SklearnModel(
            dataset=dataset, doa=None, model=model, preprocess_x=pre
        )
        jaqpot_model.fit()
        validation_dataset = dataset = JaqpotpyDataset(
            df=self.prediction_df,
            y_cols=None,
            smiles_cols=["SMILES"],
            x_cols=["X1", "X2"],
            task="binary_classification",
            featurizer=featurizer,
        )

        skl_predictions = jaqpot_model.predict(validation_dataset)

        assert np.allclose(
            skl_predictions, [2146.81, 84.52, 2541.61, 5929.14, 2484.34], atol=1e-02
        ), f"Expected skl_predictions == [2146.81, 85.24, 2541.61, 5928.3, 2484.34], got {skl_predictions}"

    def test_preprocessing_error_handling(self):
        """Test RandomForestRegressor on a molecular dataset with TopologicalFingerprint fingerprints for regression, with preprocessing
        applied only on the input features.
        """
        featurizer = TopologicalFingerprint()
        dataset = JaqpotpyDataset(
            df=self.regression_df,
            y_cols=["ACTIVITY"],
            smiles_cols=["SMILES"],
            x_cols=["X1", "X2"],
            task="regression",
            featurizer=featurizer,
        )
        pre = StandardScaler()
        model = RandomForestRegressor(random_state=42)
        with self.assertRaises(ValueError):
            molecularmodel = SklearnModel(
                dataset=dataset, model=model, preprocess_x=VarianceThreshold()
            )
        with self.assertRaises(ValueError):
            molecularmodel = SklearnModel(
                dataset=dataset, model=model, preprocess_y=VarianceThreshold()
            )
=======
    def test_discrepancies_in_probabilities(self):
        import numpy as np
        from numpy.testing import assert_almost_equal
        import pandas as pd
        from sklearn.linear_model import LogisticRegression
        from sklearn.tree import DecisionTreeClassifier
        from sklearn.ensemble import RandomForestClassifier
        import skl2onnx
        from onnxruntime import InferenceSession

        # Create a small dataframe with 10 rows and 2 columns
        np.random.seed(0)
        data = {
            "float_column": np.random.rand(10).astype(np.float64),
            "int_column": np.random.randint(0, 100, size=10).astype(np.int64),
        }
        x_ = pd.DataFrame(data)
        y = np.random.binomial(1, 0.5, size=10)

        # Create a test dataset with 10 rows
        test_data = {
            "float_column": np.random.rand(10).astype(np.float64),
            "int_column": np.random.randint(0, 100, size=10).astype(np.int64),
        }
        x_test_ = pd.DataFrame(test_data)

        for cls in [LogisticRegression, DecisionTreeClassifier, RandomForestClassifier]:
            with self.subTest(cls=cls):
                # Select and train a model
                if cls == LogisticRegression:
                    x = x_.astype(np.float64)
                    x_test = x_test_.astype(np.float64)
                    decimal = 10
                else:
                    x = x_.astype(np.float32)
                    x_test = x_test_.astype(np.float32)
                    decimal = 4
                model = cls()
                model.fit(x, y)
                # Take predictions and probabilities with sklearn
                sklearn_preds = model.predict(x_test)
                sklearn_probs = model.predict_proba(x_test)

                # Convert the model to ONNX
                onnx_model = skl2onnx.to_onnx(
                    model, x.values, options={"zipmap": False}
                )
                # Take predictions and probabilities with ONNX
                sess = InferenceSession(
                    onnx_model.SerializeToString(), providers=["CPUExecutionProvider"]
                )
                onnx_prediction = sess.run(None, {"X": x_test.to_numpy()})
                assert_almost_equal(sklearn_probs, onnx_prediction[1], decimal=decimal)
                assert_almost_equal(sklearn_preds, onnx_prediction[0])
>>>>>>> 89856c6d


if __name__ == "__main__":
    unittest.main()<|MERGE_RESOLUTION|>--- conflicted
+++ resolved
@@ -864,65 +864,6 @@
             onnx_predictions, onnx_expected, atol=1e-02
         ), f"Expected onnx_predictions == {onnx_expected}, got {onnx_predictions}"
 
-<<<<<<< HEAD
-    def test_SklearnModel_regression_x_multi_preprocessing(self):
-        """Test RandomForestRegressor on a molecular dataset with TopologicalFingerprint fingerprints for regression, with preprocessing
-        applied only on the input features.
-        """
-        featurizer = TopologicalFingerprint()
-        dataset = JaqpotpyDataset(
-            df=self.regression_df,
-            y_cols=["ACTIVITY"],
-            smiles_cols=["SMILES"],
-            x_cols=["X1", "X2"],
-            task="regression",
-            featurizer=featurizer,
-        )
-        pre = [StandardScaler(), MinMaxScaler()]
-        model = RandomForestRegressor(random_state=42)
-        jaqpot_model = SklearnModel(
-            dataset=dataset, doa=None, model=model, preprocess_x=pre
-        )
-        jaqpot_model.fit()
-        validation_dataset = dataset = JaqpotpyDataset(
-            df=self.prediction_df,
-            y_cols=None,
-            smiles_cols=["SMILES"],
-            x_cols=["X1", "X2"],
-            task="binary_classification",
-            featurizer=featurizer,
-        )
-
-        skl_predictions = jaqpot_model.predict(validation_dataset)
-
-        assert np.allclose(
-            skl_predictions, [2146.81, 84.52, 2541.61, 5929.14, 2484.34], atol=1e-02
-        ), f"Expected skl_predictions == [2146.81, 85.24, 2541.61, 5928.3, 2484.34], got {skl_predictions}"
-
-    def test_preprocessing_error_handling(self):
-        """Test RandomForestRegressor on a molecular dataset with TopologicalFingerprint fingerprints for regression, with preprocessing
-        applied only on the input features.
-        """
-        featurizer = TopologicalFingerprint()
-        dataset = JaqpotpyDataset(
-            df=self.regression_df,
-            y_cols=["ACTIVITY"],
-            smiles_cols=["SMILES"],
-            x_cols=["X1", "X2"],
-            task="regression",
-            featurizer=featurizer,
-        )
-        pre = StandardScaler()
-        model = RandomForestRegressor(random_state=42)
-        with self.assertRaises(ValueError):
-            molecularmodel = SklearnModel(
-                dataset=dataset, model=model, preprocess_x=VarianceThreshold()
-            )
-        with self.assertRaises(ValueError):
-            molecularmodel = SklearnModel(
-                dataset=dataset, model=model, preprocess_y=VarianceThreshold()
-            )
-=======
     def test_discrepancies_in_probabilities(self):
         import numpy as np
         from numpy.testing import assert_almost_equal
@@ -977,7 +918,64 @@
                 onnx_prediction = sess.run(None, {"X": x_test.to_numpy()})
                 assert_almost_equal(sklearn_probs, onnx_prediction[1], decimal=decimal)
                 assert_almost_equal(sklearn_preds, onnx_prediction[0])
->>>>>>> 89856c6d
+
+    def test_SklearnModel_regression_x_multi_preprocessing(self):
+        """Test RandomForestRegressor on a molecular dataset with TopologicalFingerprint fingerprints for regression, with preprocessing
+        applied only on the input features.
+        """
+        featurizer = TopologicalFingerprint()
+        dataset = JaqpotpyDataset(
+            df=self.regression_df,
+            y_cols=["ACTIVITY"],
+            smiles_cols=["SMILES"],
+            x_cols=["X1", "X2"],
+            task="regression",
+            featurizer=featurizer,
+        )
+        pre = [StandardScaler(), MinMaxScaler()]
+        model = RandomForestRegressor(random_state=42)
+        jaqpot_model = SklearnModel(
+            dataset=dataset, doa=None, model=model, preprocess_x=pre
+        )
+        jaqpot_model.fit()
+        validation_dataset = dataset = JaqpotpyDataset(
+            df=self.prediction_df,
+            y_cols=None,
+            smiles_cols=["SMILES"],
+            x_cols=["X1", "X2"],
+            task="binary_classification",
+            featurizer=featurizer,
+        )
+
+        skl_predictions = jaqpot_model.predict(validation_dataset)
+
+        assert np.allclose(
+            skl_predictions, [2146.81, 84.52, 2541.61, 5929.14, 2484.34], atol=1e-02
+        ), f"Expected skl_predictions == [2146.81, 85.24, 2541.61, 5928.3, 2484.34], got {skl_predictions}"
+
+    def test_preprocessing_error_handling(self):
+        """Test RandomForestRegressor on a molecular dataset with TopologicalFingerprint fingerprints for regression, with preprocessing
+        applied only on the input features.
+        """
+        featurizer = TopologicalFingerprint()
+        dataset = JaqpotpyDataset(
+            df=self.regression_df,
+            y_cols=["ACTIVITY"],
+            smiles_cols=["SMILES"],
+            x_cols=["X1", "X2"],
+            task="regression",
+            featurizer=featurizer,
+        )
+        pre = StandardScaler()
+        model = RandomForestRegressor(random_state=42)
+        with self.assertRaises(ValueError):
+            molecularmodel = SklearnModel(
+                dataset=dataset, model=model, preprocess_x=VarianceThreshold()
+            )
+        with self.assertRaises(ValueError):
+            molecularmodel = SklearnModel(
+                dataset=dataset, model=model, preprocess_y=VarianceThreshold()
+            )
 
 
 if __name__ == "__main__":
