from setuptools import setup, find_packages
import codecs
import os

here = os.path.abspath(os.path.dirname(__file__))

with codecs.open(os.path.join(here, "README.md"), encoding="utf-8") as fh:
    long_description = fh.read()

setup(name='jaqpotpy',
      version='{{VERSION_PLACEHOLDER}}',
      description='Standardizing molecular modeling',
      long_description=long_description,
      long_description_content_type='text/markdown',

      url='https://github.com/ntua-unit-of-control-and-informatics/jaqpotpy',
      author='Unit of Process Control and Informatics | National Technical University of Athens',
      author_email='upci.ntua@gmail.com',
      license='MIT License',
      packages=find_packages(exclude=["*.tests"]),
      package_data={'jaqpotpy': ['data/*.gz']},
      install_requires=[
<<<<<<< HEAD
            'pandas==2.2.2',
            'pyjwt==2.8.0',
            'simplejson==3.19.2',
            'pydotplus==2.0.2',
            'requests==2.32.2',
            'pydantic==2.7.1',
            'rdkit-pypi==2022.9.5',
            'mordred==1.2.0',
            'scikit-learn==1.5.0',
            'tqdm==4.66.4',
            'kennard-stone==2.2.1',
            'mendeleev==0.16.2',
            'pymatgen==2024.5.1',
            'skl2onnx==1.16.0',
            'onnxruntime==1.18.0',

            # Torch requirements
            'torch==2.3.0',
            'torch-geometric==2.3.1',
            'torchvision==0.18.0',
=======
          'pandas', 'requests', 'pydantic', 'rdkit-pypi', 'mordred', 'pyjwt', 'scikit-learn', 'tqdm',
          'skl2onnx', 'onnxruntime'
>>>>>>> 93a32b1f
      ],
      zip_safe=False)<|MERGE_RESOLUTION|>--- conflicted
+++ resolved
@@ -20,7 +20,6 @@
       packages=find_packages(exclude=["*.tests"]),
       package_data={'jaqpotpy': ['data/*.gz']},
       install_requires=[
-<<<<<<< HEAD
             'pandas==2.2.2',
             'pyjwt==2.8.0',
             'simplejson==3.19.2',
@@ -41,9 +40,5 @@
             'torch==2.3.0',
             'torch-geometric==2.3.1',
             'torchvision==0.18.0',
-=======
-          'pandas', 'requests', 'pydantic', 'rdkit-pypi', 'mordred', 'pyjwt', 'scikit-learn', 'tqdm',
-          'skl2onnx', 'onnxruntime'
->>>>>>> 93a32b1f
       ],
       zip_safe=False)