import pandas as pd
from sklearn.ensemble import RandomForestRegressor, RandomForestClassifier
from sklearn.preprocessing import StandardScaler, MinMaxScaler, OneHotEncoder
from sklearn.compose import ColumnTransformer
from jaqpotpy.descriptors.molecular import (
    TopologicalFingerprint,
    MordredDescriptors,
    MACCSKeysFingerprint,
)
from jaqpotpy.datasets import JaqpotpyDataset
from jaqpotpy.models import SklearnModel
from jaqpotpy.doa.doa import Leverage
from jaqpotpy import Jaqpot

path = "jaqpotpy/test_data/test_data_smiles_CATEGORICAL_classification.csv"
df = pd.read_csv(path)

# df = df.drop(columns=["SMILES"])
smiles_cols = None  # ["SMILES"]
y_cols = ["ACTIVITY"]
x_cols = ["X1", "X2", "Cat_col"]
# x_cols = ["Cat_col", "Cat_col2"]

featurizer = TopologicalFingerprint(size=10)

dataset = JaqpotpyDataset(
    df=df,
    y_cols=y_cols,
    smiles_cols=smiles_cols,
    x_cols=x_cols,
    task="BINARY_CLASSIFICATION",
    featurizer=featurizer,
)
print(dataset.X.dtypes)
column_transormer = ColumnTransformer(
    transformers=[
        # ("Standard Scaler", StandardScaler(), ["X1", "X2"]),
        ("OneHotEncoder", OneHotEncoder(), ["Cat_col"]),
    ],
    remainder="passthrough",
)


model = RandomForestClassifier(random_state=42)
molecularModel_t1 = SklearnModel(
<<<<<<< HEAD
    dataset=dataset, doa=None, model=model, preprocessor=pre
=======
    dataset=dataset,
    doa=None,
    model=model,
    evaluator=None,
    preprocessor=column_transormer,
>>>>>>> ffc62259
)
molecularModel_t1.fit()
print(molecularModel_t1.initial_types)
pred_path = "/Users/vassilis/Desktop/test_ohe.csv"
df = pd.read_csv(pred_path)
prediction_dataset = JaqpotpyDataset(
    df=df,
    y_cols=None,
    smiles_cols=smiles_cols,
    x_cols=x_cols,
    task="BINARY_CLASSIFICATION",
    featurizer=featurizer,
)

# skl_predictions = molecularModel_t1.predict(prediction_dataset)
# skl_probabilities = molecularModel_t1.predict_proba(prediction_dataset)
onnx_predictions = molecularModel_t1.predict_onnx(prediction_dataset)
# onnx_probs = molecularModel_t1.predict_proba_onnx(prediction_dataset)
# print("SKLearn Predictions:", skl_predictions)
# print("SKLearn Probabilities:", skl_probabilities)
print("ONNX Predictions:", onnx_predictions)
# print("ONNX Probabilities:", onnx_probs)

# jaqpot = Jaqpot(
#     base_url="http://localhost.jaqpot.org",
#     app_url="http://localhost.jaqpot.org:3000",
#     login_url="http://localhost.jaqpot.org:8070",
#     api_url="http://localhost.jaqpot.org:8080",
# )
# with open("/Users/vassilis/Desktop/api_key.txt", "r") as file:
#     api_key = file.read().strip()
# jaqpot.set_api_key(api_key)
# # jaqpot.login()
# molecularModel_t1.deploy_on_jaqpot(
#     jaqpot=jaqpot,
#     name="Demo Classification: One Hot Encoding",
#     description="Test OHE",
#     visibility="PRIVATE",
# )<|MERGE_RESOLUTION|>--- conflicted
+++ resolved
@@ -43,15 +43,11 @@
 
 model = RandomForestClassifier(random_state=42)
 molecularModel_t1 = SklearnModel(
-<<<<<<< HEAD
-    dataset=dataset, doa=None, model=model, preprocessor=pre
-=======
     dataset=dataset,
     doa=None,
     model=model,
     evaluator=None,
     preprocessor=column_transormer,
->>>>>>> ffc62259
 )
 molecularModel_t1.fit()
 print(molecularModel_t1.initial_types)
