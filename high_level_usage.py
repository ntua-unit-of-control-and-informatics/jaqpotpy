--- conflicted
+++ resolved
@@ -16,9 +16,8 @@
 from subprocess import call
 import pydotplus
 
-<<<<<<< HEAD
 df = pd.read_csv('/Users/pantelispanka/Desktop/every-day/datasets/gdp-countries.csv')
-=======
+
 
 jaqpot = Jaqpot("https://api.jaqpot.org/jaqpot/services/")
 
@@ -31,15 +30,6 @@
 print(models)
 print('\n\n\n', len(models))
 
-# Test get_orgs_models
-# models = jaqpot.get_orgs_models("aQ14OpHJ",0,10)
-# print(models)
-# print('\n\n\n', len(models))
-
-# Test get_dataset
-# dataset = jaqpot.get_dataset("6Otura1deLzetePspBLT10")
-# print(dataset)
->>>>>>> 4ea1192a
 
 # Test DOA
 # doa = jaqpot.get_doa("JqjN8N3orvJgvo610W3X")
@@ -73,14 +63,11 @@
 
 #jaqpot = Jaqpot()
 # jaqpot.request_key("pantelispanka", "kapan2")
-<<<<<<< HEAD
-
-
-=======
+
 
 # jaqpot.deploy_linear_model(model, X, y, title="Deploy!!!", description="Descripton!",
 #                  algorithm="linear_model")
->>>>>>> 4ea1192a
+
 
 
 # jaqpot.request_key_safe()
