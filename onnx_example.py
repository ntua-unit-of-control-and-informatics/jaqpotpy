--- conflicted
+++ resolved
@@ -15,11 +15,7 @@
 smiles_cols = ["SMILES"]
 y_cols = ["ACTIVITY"]
 x_cols = ["X1", "X2"]
-<<<<<<< HEAD
 featurizer = TopologicalFingerprint()
-=======
-featurizer = MordredDescriptors()
->>>>>>> 7fb8024b
 dataset = JaqpotpyDataset(
     df=df,
     y_cols=y_cols,
@@ -43,7 +39,6 @@
 # pred_path = "./jaqpotpy/test_data/test_data_smiles_prediction_dataset.csv"
 # df = pd.read_csv(pred_path)
 
-<<<<<<< HEAD
 # # # # df = pd.DataFrame({
 # # # #     'SMILES': ['CC'],
 # # # #     'X1': [1],
@@ -58,22 +53,6 @@
     featurizer=featurizer,
 )
 # # # print(prediction_dataset.df)
-=======
-# # df = pd.DataFrame({
-# #     'SMILES': ['CC'],
-# #     'X1': [1],
-# #     'X2': [2]
-# # })
-# prediction_dataset = JaqpotpyDataset(
-#     df=df,
-#     y_cols=None,
-#     smiles_cols=smiles_cols,
-#     x_cols=x_cols,
-#     task="regression",
-#     featurizer=featurizer,
-# )
-# # print(prediction_dataset.df)
->>>>>>> 7fb8024b
 
 # skl_predictions = molecularModel_t1.predict(prediction_dataset)
 # # skl_probabilities = molecularModel_t1.predict_proba(prediction_dataset)
@@ -85,7 +64,18 @@
 # # print('ONNX Probabilities:', onnx_probs)
 
 
-<<<<<<< HEAD
+# # Merge predictions and probabilities into a pandas DataFrame
+# df_predictions = pd.DataFrame(
+#     {
+#         "SKLearn Predictions": skl_predictions,
+#         # 'SKLearn Probabilities': skl_probabilities,
+#         "ONNX Predictions": onnx_predictions,
+#         # 'ONNX Probabilities': onnx_probs
+#     }
+# )
+# print(df_predictions)
+
+
 # # # # Upload locally
 # # jaqpot = Jaqpot(
 # #     base_url="http://localhost.jaqpot.org",
@@ -111,40 +101,4 @@
 #     name="Demo: Regression Maccs Keys",
 #     description="Test new api files",
 #     visibility="PRIVATE",
-# )
-=======
-# # Merge predictions and probabilities into a pandas DataFrame
-# df_predictions = pd.DataFrame(
-#     {
-#         "SKLearn Predictions": skl_predictions,
-#         # 'SKLearn Probabilities': skl_probabilities,
-#         "ONNX Predictions": onnx_predictions,
-#         # 'ONNX Probabilities': onnx_probs
-#     }
-# )
-# print(df_predictions)
-
-
-# # Upload locally
-jaqpot = Jaqpot(
-    base_url="http://localhost.jaqpot.org",
-    app_url="http://localhost.jaqpot.org:3000",
-    login_url="http://localhost.jaqpot.org:8070",
-    api_url="http://localhost.jaqpot.org:8080",
-    keycloak_realm="jaqpot-local",
-    keycloak_client_id="jaqpot-local-test",
-)
-
-# # jaqpot = Jaqpot()
-# jaqpot.login()
-# # # # jaqpot = Jaqpot("https://api.appv2.jaqpot.org")
-
-# jaqpot=Jaqpot()
-jaqpot.login()
-molecularModel_t1.deploy_on_jaqpot(
-    jaqpot=jaqpot,
-    name="Demo: Regression",
-    description="Test new api files",
-    visibility="PRIVATE",
-)
->>>>>>> 7fb8024b
+# )