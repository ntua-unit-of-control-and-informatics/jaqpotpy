--- conflicted
+++ resolved
@@ -1,10 +1,6 @@
 MIT License
 
-<<<<<<< HEAD
-Copyright jaqpotpy 2022 euclia.io
-=======
 Copyright (c) 2023 euclia
->>>>>>> 3e575b17
 
 Permission is hereby granted, free of charge, to any person obtaining a copy
 of this software and associated documentation files (the "Software"), to deal
@@ -21,5 +17,4 @@
 FITNESS FOR A PARTICULAR PURPOSE AND NONINFRINGEMENT. IN NO EVENT SHALL THE
 AUTHORS OR COPYRIGHT HOLDERS BE LIABLE FOR ANY CLAIM, DAMAGES OR OTHER
 LIABILITY, WHETHER IN AN ACTION OF CONTRACT, TORT OR OTHERWISE, ARISING FROM,
-OUT OF OR IN CONNECTION WITH THE SOFTWARE OR THE USE OR OTHER DEALINGS IN THE
-SOFTWARE.+OUT OF OR IN CONNECTION WITH THE SOFTWARE OR THE USE OR OTHER DEALINGS IN THE SOFTWARE.